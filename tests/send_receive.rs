/// Integration tests of full cycles of message lifetime.
mod common;

<<<<<<< HEAD
#[cfg(feature = "raw-crypto")]
mod tests {
    use super::common::sample_dids;
    #[cfg(not(feature = "resolve"))]
    use didcomm_rs::crypto::{SignatureAlgorithm, Signer};
    use didcomm_rs::{crypto::CryptoAlgorithm, Jwe, Mediated, Message};
    #[cfg(not(feature = "resolve"))]
    use rand_core::OsRng;
    use serde_json::Value;
    use utilities::{get_keypair_set, KeyPairSet};

    #[test]
    #[cfg(not(feature = "resolve"))]
    fn send_receive_raw() {
        // Arrange
        let m = Message::new()
            .from("did:xyz:ulapcuhsatnpuhza930hpu34n_")
            .to(&[
                "did::xyz:34r3cu403hnth03r49g03",
                "did:xyz:30489jnutnjqhiu0uh540u8hunoe",
            ])
            .body(sample_dids::TEST_DID_ENCRYPT_1);

        // Act
        let ready_to_send = m.clone().as_raw_json().unwrap();

        // checking if encryption fails on it
        let packed = m.clone().seal(b"anuhcphus", None);
        assert!(packed.is_err());

        // receiving raw message
        let received = Message::receive(&ready_to_send, None, None, None);

        // Assert
        assert_eq!(m, received.unwrap());
    }

    #[test]
    #[cfg(not(feature = "resolve"))]
    fn send_receive_encrypted_xc20p_json_test() {
        // Arrange
        // keys
        let KeyPairSet {
            alice_private,
            alice_public,
            bobs_private,
            bobs_public,
            mediators_public: carol_public,
            ..
        } = get_keypair_set();

        // Message construction
        let message = Message::new() // creating message
            .from("did:key:z6MkiTBz1ymuepAQ4HEHYSF1H8quG5GLVVQR3djdX3mDooWp") // setting from
            .to(&[
                "did:key:z6MkiTBz1ymuepAQ4HEHYSF1H8quG5GLVVQR3djdX3mDooWp",
                "did:key:z6MkjchhfUsD6mmvni8mCdXHw216Xrm9bQe2mBH1P5RDjVJG",
            ]) // setting to
            .body(sample_dids::TEST_DID_SIGN_1) // packing in some payload
            .as_jwe(&CryptoAlgorithm::XC20P, Some(bobs_public.to_vec())) // set JOSE header for XC20P algorithm
            .add_header_field("my_custom_key".into(), "my_custom_value".into()) // custom header
            .add_header_field("another_key".into(), "another_value".into()) // another coustom header
            .kid(r#"#z6LShs9GGnqk85isEBzzshkuVWrVKsRp24GnDuHk8QWkARMW"#); // set kid header

        // Act
        let ready_to_send = message
            .seal(
                &alice_private,
                Some(vec![
                    Some(bobs_public.to_vec()),
                    Some(carol_public.to_vec()),
                ]),
            )
            .unwrap();
        let received = Message::receive(
            &ready_to_send,
            Some(&bobs_private),
            Some(alice_public.to_vec()),
            None,
        ); // and now we parse received

        // Assert
        assert!(&received.is_ok());
        let sample_body: Value = serde_json::from_str(sample_dids::TEST_DID_SIGN_1).unwrap();
        let received_body: Value =
            serde_json::from_str(&received.unwrap().get_body().unwrap()).unwrap();
        assert_eq!(sample_body.to_string(), received_body.to_string());
    }

    #[test]
    fn send_receive_mediated_encrypted_xc20p_json_test() {
        let KeyPairSet {
            alice_private,
            alice_public,
            bobs_private,
            bobs_public,
            mediators_private,
            mediators_public,
        } = get_keypair_set();
        let sealed = Message::new()
            .from("did:key:z6MkiTBz1ymuepAQ4HEHYSF1H8quG5GLVVQR3djdX3mDooWp")
            .to(&["did:key:z6MkjchhfUsD6mmvni8mCdXHw216Xrm9bQe2mBH1P5RDjVJG"])
            .body(sample_dids::TEST_DID_SIGN_1) // packing in some payload
            .as_jwe(&CryptoAlgorithm::XC20P, Some(bobs_public.to_vec()))
            .add_header_field("my_custom_key".into(), "my_custom_value".into()) // custom header
            .add_header_field("another_key".into(), "another_value".into()) // another coustom header
            .routed_by(
                &alice_private,
                Some(vec![Some(bobs_public.to_vec())]),
                "did:key:z6MknGc3ocHs3zdPiJbnaaqDi58NGb4pk1Sp9WxWufuXSdxf",
                Some(mediators_public.to_vec()),
            );
        assert!(sealed.is_ok());

        let mediator_received = Message::receive(
            &sealed.unwrap(),
            Some(&mediators_private),
            Some(alice_public.to_vec()),
            None,
        );
        assert!(mediator_received.is_ok());

        let mediator_received_unwrapped = mediator_received.unwrap().get_body().unwrap();
        let pl_string = String::from_utf8_lossy(mediator_received_unwrapped.as_ref());
        let message_to_forward: Mediated = serde_json::from_str(&pl_string).unwrap();
        let attached_jwe = serde_json::from_slice::<Jwe>(&message_to_forward.payload);
        assert!(attached_jwe.is_ok());
        let str_jwe = serde_json::to_string(&attached_jwe.unwrap());
        assert!(str_jwe.is_ok());

        let bob_received = Message::receive(
            &String::from_utf8_lossy(&message_to_forward.payload),
            Some(&bobs_private),
            Some(alice_public.to_vec()),
            None,
        );
        assert!(bob_received.is_ok());
        // convert to serde values to compare contents and not formatting
        let sample_body: Value = serde_json::from_str(sample_dids::TEST_DID_SIGN_1).unwrap();
        let bob_received_body: Value =
            serde_json::from_str(&bob_received.unwrap().get_body().unwrap()).unwrap();
        assert_eq!(sample_body.to_string(), bob_received_body.to_string());
    }

    #[test]
=======
use common::sample_dids;
#[cfg(not(feature = "resolve"))]
use didcomm_rs::crypto::{SignatureAlgorithm, Signer};
use didcomm_rs::{crypto::CryptoAlgorithm, Jwe, Mediated, Message};
#[cfg(not(feature = "resolve"))]
use rand_core::OsRng;
use serde_json::Value;
use utilities::{get_keypair_set, KeyPairSet};

#[test]
#[cfg(not(feature = "resolve"))]
fn send_receive_raw() {
    // Arrange
    let m = Message::new()
        .from("did:xyz:ulapcuhsatnpuhza930hpu34n_")
        .to(&[
            "did::xyz:34r3cu403hnth03r49g03",
            "did:xyz:30489jnutnjqhiu0uh540u8hunoe",
        ])
        .body(sample_dids::TEST_DID_ENCRYPT_1)
        .expect("failed to set body");

    // Act
    let ready_to_send = m.clone().as_raw_json().unwrap();

    // checking if encryption fails on it
    let packed = m.clone().seal(b"anuhcphus", None);
    assert!(packed.is_err());

    // receiving raw message
    let received = Message::receive(&ready_to_send, None, None, None);

    // Assert
    assert_eq!(m, received.unwrap());
}

#[test]
#[cfg(not(feature = "resolve"))]
fn send_receive_encrypted_xc20p_json_test() {
    // Arrange
    // keys
    let KeyPairSet {
        alice_private,
        alice_public,
        bobs_private,
        bobs_public,
        mediators_public: carol_public,
        ..
    } = get_keypair_set();

    // Message construction
    let message = Message::new() // creating message
        .from("did:key:z6MkiTBz1ymuepAQ4HEHYSF1H8quG5GLVVQR3djdX3mDooWp") // setting from
        .to(&[
            "did:key:z6MkiTBz1ymuepAQ4HEHYSF1H8quG5GLVVQR3djdX3mDooWp",
            "did:key:z6MkjchhfUsD6mmvni8mCdXHw216Xrm9bQe2mBH1P5RDjVJG",
        ]) // setting to
        .body(sample_dids::TEST_DID_SIGN_1)
        .expect("failed to set body") // packing in some payload
        .as_jwe(&CryptoAlgorithm::XC20P, Some(bobs_public.to_vec())) // set JOSE header for XC20P algorithm
        .add_header_field("my_custom_key".into(), "my_custom_value".into()) // custom header
        .add_header_field("another_key".into(), "another_value".into()) // another coustom header
        .kid(r#"#z6LShs9GGnqk85isEBzzshkuVWrVKsRp24GnDuHk8QWkARMW"#); // set kid header

    // Act
    let ready_to_send = message
        .seal(
            &alice_private,
            Some(vec![
                Some(bobs_public.to_vec()),
                Some(carol_public.to_vec()),
            ]),
        )
        .unwrap();
    let received = Message::receive(
        &ready_to_send,
        Some(&bobs_private),
        Some(alice_public.to_vec()),
        None,
    ); // and now we parse received

    // Assert
    assert!(&received.is_ok());
    let sample_body: Value = serde_json::from_str(sample_dids::TEST_DID_SIGN_1).unwrap();
    let received_body: Value =
        serde_json::from_str(&received.unwrap().get_body().unwrap()).unwrap();
    assert_eq!(sample_body.to_string(), received_body.to_string());
}

#[test]
fn send_receive_mediated_encrypted_xc20p_json_test() {
    let KeyPairSet {
        alice_private,
        alice_public,
        bobs_private,
        bobs_public,
        mediators_private,
        mediators_public,
    } = get_keypair_set();
    let sealed = Message::new()
        .from("did:key:z6MkiTBz1ymuepAQ4HEHYSF1H8quG5GLVVQR3djdX3mDooWp")
        .to(&["did:key:z6MkjchhfUsD6mmvni8mCdXHw216Xrm9bQe2mBH1P5RDjVJG"])
        .body(sample_dids::TEST_DID_SIGN_1)
        .expect("failed to add body") // packing in some payload
        .as_jwe(&CryptoAlgorithm::XC20P, Some(bobs_public.to_vec()))
        .add_header_field("my_custom_key".into(), "my_custom_value".into()) // custom header
        .add_header_field("another_key".into(), "another_value".into()) // another coustom header
        .routed_by(
            &alice_private,
            Some(vec![Some(bobs_public.to_vec())]),
            "did:key:z6MknGc3ocHs3zdPiJbnaaqDi58NGb4pk1Sp9WxWufuXSdxf",
            Some(mediators_public.to_vec()),
        );
    assert!(sealed.is_ok());

    let mediator_received = Message::receive(
        &sealed.unwrap(),
        Some(&mediators_private),
        Some(alice_public.to_vec()),
        None,
    );
    assert!(mediator_received.is_ok());

    let mediator_received_unwrapped = mediator_received.unwrap().get_body().unwrap();
    let pl_string = String::from_utf8_lossy(mediator_received_unwrapped.as_ref());
    let message_to_forward: Mediated = serde_json::from_str(&pl_string).unwrap();
    let attached_jwe = serde_json::from_slice::<Jwe>(&message_to_forward.payload);
    assert!(attached_jwe.is_ok());
    let str_jwe = serde_json::to_string(&attached_jwe.unwrap());
    assert!(str_jwe.is_ok());

    let bob_received = Message::receive(
        &String::from_utf8_lossy(&message_to_forward.payload),
        Some(&bobs_private),
        Some(alice_public.to_vec()),
        None,
    );
    assert!(bob_received.is_ok());
    // convert to serde values to compare contents and not formatting
    let sample_body: Value = serde_json::from_str(sample_dids::TEST_DID_SIGN_1).unwrap();
    let bob_received_body: Value =
        serde_json::from_str(&bob_received.unwrap().get_body().unwrap()).unwrap();
    assert_eq!(sample_body.to_string(), bob_received_body.to_string());
}

#[test]
#[cfg(not(feature = "resolve"))]
fn send_receive_signed_json_test() {
    // Arrange + Act
    let sign_keypair = ed25519_dalek::Keypair::generate(&mut OsRng);
    // Message construction an JWS wrapping
    let message = Message::new() // creating message
        .from("did:xyz:ulapcuhsatnpuhza930hpu34n_") // setting from
        .to(&[
            "did::xyz:34r3cu403hnth03r49g03",
            "did:xyz:30489jnutnjqhiu0uh540u8hunoe",
        ]) // setting to
        .body(sample_dids::TEST_DID_SIGN_1)
        .expect("failed to set body") // packing in some payload
        .as_jws(&SignatureAlgorithm::EdDsa)
        .sign(SignatureAlgorithm::EdDsa.signer(), &sign_keypair.to_bytes());

    assert!(&message.is_ok());

    // Receiving JWS
    let received = Message::verify(
        &message.unwrap().as_bytes(),
        &sign_keypair.public.to_bytes(),
    );
    // Assert
    assert!(&received.is_ok());
    // convert to serde values to compare contents and not formatting
    let sample_body: Value = serde_json::from_str(sample_dids::TEST_DID_SIGN_1).unwrap();
    let received_body: Value =
        serde_json::from_str(&received.unwrap().get_body().unwrap()).unwrap();
    assert_eq!(sample_body.to_string(), received_body.to_string());
}

#[test]
#[cfg(not(feature = "resolve"))]
fn send_receive_direct_signed_and_encrypted_xc20p_test() {
    // Arrange
    // keys
    let KeyPairSet {
        alice_public,
        alice_private,
        bobs_private,
        bobs_public,
        mediators_public: carol_public,
        ..
    } = get_keypair_set();
    let sign_keypair = ed25519_dalek::Keypair::generate(&mut OsRng);

    // Message construction
    let message = Message::new() // creating message
        .from("did:xyz:ulapcuhsatnpuhza930hpu34n_") // setting from
        .to(&[
            "did::xyz:34r3cu403hnth03r49g03",
            "did:xyz:30489jnutnjqhiu0uh540u8hunoe",
        ]) // setting to
        .body(sample_dids::TEST_DID_SIGN_1)
        .expect("failed to set body") // packing in some payload
        .as_jwe(&CryptoAlgorithm::XC20P, Some(bobs_public.to_vec())) // set JOSE header for XC20P algorithm
        .add_header_field("my_custom_key".into(), "my_custom_value".into()) // custom header
        .add_header_field("another_key".into(), "another_value".into()) // another custom header
        .kid(&hex::encode(sign_keypair.public.to_bytes())); // set kid header

    // Act
    // Send
    let ready_to_send = message
        .seal_signed(
            &alice_private,
            Some(vec![
                Some(bobs_public.to_vec()),
                Some(carol_public.to_vec()),
            ]),
            SignatureAlgorithm::EdDsa,
            &sign_keypair.to_bytes(),
        )
        .unwrap();

    //Receive
>>>>>>> 26f06738
    #[cfg(not(feature = "resolve"))]
    fn send_receive_signed_json_test() {
        // Arrange + Act
        let sign_keypair = ed25519_dalek::Keypair::generate(&mut OsRng);
        // Message construction an JWS wrapping
        let message = Message::new() // creating message
            .from("did:xyz:ulapcuhsatnpuhza930hpu34n_") // setting from
            .to(&[
                "did::xyz:34r3cu403hnth03r49g03",
                "did:xyz:30489jnutnjqhiu0uh540u8hunoe",
            ]) // setting to
            .body(sample_dids::TEST_DID_SIGN_1) // packing in some payload
            .as_jws(&SignatureAlgorithm::EdDsa)
            .sign(SignatureAlgorithm::EdDsa.signer(), &sign_keypair.to_bytes());

        assert!(&message.is_ok());

        // Receiving JWS
        let received = Message::verify(
            &message.unwrap().as_bytes(),
            &sign_keypair.public.to_bytes(),
        );
        // Assert
        assert!(&received.is_ok());
        // convert to serde values to compare contents and not formatting
        let sample_body: Value = serde_json::from_str(sample_dids::TEST_DID_SIGN_1).unwrap();
        let received_body: Value =
            serde_json::from_str(&received.unwrap().get_body().unwrap()).unwrap();
        assert_eq!(sample_body.to_string(), received_body.to_string());
    }

    #[test]
    #[cfg(not(feature = "resolve"))]
    fn send_receive_direct_signed_and_encrypted_xc20p_test() {
        // Arrange
        // keys
        let KeyPairSet {
            alice_public,
            alice_private,
            bobs_private,
            bobs_public,
            mediators_public: carol_public,
            ..
        } = get_keypair_set();
        let sign_keypair = ed25519_dalek::Keypair::generate(&mut OsRng);

        // Message construction
        let message = Message::new() // creating message
            .from("did:xyz:ulapcuhsatnpuhza930hpu34n_") // setting from
            .to(&[
                "did::xyz:34r3cu403hnth03r49g03",
                "did:xyz:30489jnutnjqhiu0uh540u8hunoe",
            ]) // setting to
            .body(sample_dids::TEST_DID_SIGN_1) // packing in some payload
            .as_jwe(&CryptoAlgorithm::XC20P, Some(bobs_public.to_vec())) // set JOSE header for XC20P algorithm
            .add_header_field("my_custom_key".into(), "my_custom_value".into()) // custom header
            .add_header_field("another_key".into(), "another_value".into()) // another custom header
            .kid(&hex::encode(sign_keypair.public.to_bytes())); // set kid header

        // Act
        // Send
        let ready_to_send = message
            .seal_signed(
                &alice_private,
                Some(vec![
                    Some(bobs_public.to_vec()),
                    Some(carol_public.to_vec()),
                ]),
                SignatureAlgorithm::EdDsa,
                &sign_keypair.to_bytes(),
            )
            .unwrap();

        //Receive
        #[cfg(not(feature = "resolve"))]
        let received = Message::receive(
            &ready_to_send,
            Some(&bobs_private),
            Some(alice_public.to_vec()),
            None,
        );
        #[cfg(feature = "resolve")]
        let received = Message::receive(
            &ready_to_send,
            &"HBTcN2MrXNRj9xF9oi8QqYyuEPv3JLLjQKuEgW9oxVKP"
                .from_base58()
                .unwrap(),
            None,
            None,
        );

        // Assert
        assert!(&received.is_ok());
        let received = received.unwrap();

        // convert to serde values to compare contents and not formatting
        let sample_body: Value = serde_json::from_str(sample_dids::TEST_DID_SIGN_1).unwrap();
        let received_body: Value = serde_json::from_str(&received.get_body().unwrap()).unwrap();
        assert_eq!(sample_body.to_string(), received_body.to_string(),);
    }
}<|MERGE_RESOLUTION|>--- conflicted
+++ resolved
@@ -1,7 +1,6 @@
 /// Integration tests of full cycles of message lifetime.
 mod common;
 
-<<<<<<< HEAD
 #[cfg(feature = "raw-crypto")]
 mod tests {
     use super::common::sample_dids;
@@ -23,7 +22,8 @@
                 "did::xyz:34r3cu403hnth03r49g03",
                 "did:xyz:30489jnutnjqhiu0uh540u8hunoe",
             ])
-            .body(sample_dids::TEST_DID_ENCRYPT_1);
+            .body(sample_dids::TEST_DID_ENCRYPT_1)
+            .expect("failed to set body");
 
         // Act
         let ready_to_send = m.clone().as_raw_json().unwrap();
@@ -60,7 +60,8 @@
                 "did:key:z6MkiTBz1ymuepAQ4HEHYSF1H8quG5GLVVQR3djdX3mDooWp",
                 "did:key:z6MkjchhfUsD6mmvni8mCdXHw216Xrm9bQe2mBH1P5RDjVJG",
             ]) // setting to
-            .body(sample_dids::TEST_DID_SIGN_1) // packing in some payload
+            .body(sample_dids::TEST_DID_SIGN_1)
+            .expect("failed to set body") // packing in some payload
             .as_jwe(&CryptoAlgorithm::XC20P, Some(bobs_public.to_vec())) // set JOSE header for XC20P algorithm
             .add_header_field("my_custom_key".into(), "my_custom_value".into()) // custom header
             .add_header_field("another_key".into(), "another_value".into()) // another coustom header
@@ -92,285 +93,6 @@
     }
 
     #[test]
-    fn send_receive_mediated_encrypted_xc20p_json_test() {
-        let KeyPairSet {
-            alice_private,
-            alice_public,
-            bobs_private,
-            bobs_public,
-            mediators_private,
-            mediators_public,
-        } = get_keypair_set();
-        let sealed = Message::new()
-            .from("did:key:z6MkiTBz1ymuepAQ4HEHYSF1H8quG5GLVVQR3djdX3mDooWp")
-            .to(&["did:key:z6MkjchhfUsD6mmvni8mCdXHw216Xrm9bQe2mBH1P5RDjVJG"])
-            .body(sample_dids::TEST_DID_SIGN_1) // packing in some payload
-            .as_jwe(&CryptoAlgorithm::XC20P, Some(bobs_public.to_vec()))
-            .add_header_field("my_custom_key".into(), "my_custom_value".into()) // custom header
-            .add_header_field("another_key".into(), "another_value".into()) // another coustom header
-            .routed_by(
-                &alice_private,
-                Some(vec![Some(bobs_public.to_vec())]),
-                "did:key:z6MknGc3ocHs3zdPiJbnaaqDi58NGb4pk1Sp9WxWufuXSdxf",
-                Some(mediators_public.to_vec()),
-            );
-        assert!(sealed.is_ok());
-
-        let mediator_received = Message::receive(
-            &sealed.unwrap(),
-            Some(&mediators_private),
-            Some(alice_public.to_vec()),
-            None,
-        );
-        assert!(mediator_received.is_ok());
-
-        let mediator_received_unwrapped = mediator_received.unwrap().get_body().unwrap();
-        let pl_string = String::from_utf8_lossy(mediator_received_unwrapped.as_ref());
-        let message_to_forward: Mediated = serde_json::from_str(&pl_string).unwrap();
-        let attached_jwe = serde_json::from_slice::<Jwe>(&message_to_forward.payload);
-        assert!(attached_jwe.is_ok());
-        let str_jwe = serde_json::to_string(&attached_jwe.unwrap());
-        assert!(str_jwe.is_ok());
-
-        let bob_received = Message::receive(
-            &String::from_utf8_lossy(&message_to_forward.payload),
-            Some(&bobs_private),
-            Some(alice_public.to_vec()),
-            None,
-        );
-        assert!(bob_received.is_ok());
-        // convert to serde values to compare contents and not formatting
-        let sample_body: Value = serde_json::from_str(sample_dids::TEST_DID_SIGN_1).unwrap();
-        let bob_received_body: Value =
-            serde_json::from_str(&bob_received.unwrap().get_body().unwrap()).unwrap();
-        assert_eq!(sample_body.to_string(), bob_received_body.to_string());
-    }
-
-    #[test]
-=======
-use common::sample_dids;
-#[cfg(not(feature = "resolve"))]
-use didcomm_rs::crypto::{SignatureAlgorithm, Signer};
-use didcomm_rs::{crypto::CryptoAlgorithm, Jwe, Mediated, Message};
-#[cfg(not(feature = "resolve"))]
-use rand_core::OsRng;
-use serde_json::Value;
-use utilities::{get_keypair_set, KeyPairSet};
-
-#[test]
-#[cfg(not(feature = "resolve"))]
-fn send_receive_raw() {
-    // Arrange
-    let m = Message::new()
-        .from("did:xyz:ulapcuhsatnpuhza930hpu34n_")
-        .to(&[
-            "did::xyz:34r3cu403hnth03r49g03",
-            "did:xyz:30489jnutnjqhiu0uh540u8hunoe",
-        ])
-        .body(sample_dids::TEST_DID_ENCRYPT_1)
-        .expect("failed to set body");
-
-    // Act
-    let ready_to_send = m.clone().as_raw_json().unwrap();
-
-    // checking if encryption fails on it
-    let packed = m.clone().seal(b"anuhcphus", None);
-    assert!(packed.is_err());
-
-    // receiving raw message
-    let received = Message::receive(&ready_to_send, None, None, None);
-
-    // Assert
-    assert_eq!(m, received.unwrap());
-}
-
-#[test]
-#[cfg(not(feature = "resolve"))]
-fn send_receive_encrypted_xc20p_json_test() {
-    // Arrange
-    // keys
-    let KeyPairSet {
-        alice_private,
-        alice_public,
-        bobs_private,
-        bobs_public,
-        mediators_public: carol_public,
-        ..
-    } = get_keypair_set();
-
-    // Message construction
-    let message = Message::new() // creating message
-        .from("did:key:z6MkiTBz1ymuepAQ4HEHYSF1H8quG5GLVVQR3djdX3mDooWp") // setting from
-        .to(&[
-            "did:key:z6MkiTBz1ymuepAQ4HEHYSF1H8quG5GLVVQR3djdX3mDooWp",
-            "did:key:z6MkjchhfUsD6mmvni8mCdXHw216Xrm9bQe2mBH1P5RDjVJG",
-        ]) // setting to
-        .body(sample_dids::TEST_DID_SIGN_1)
-        .expect("failed to set body") // packing in some payload
-        .as_jwe(&CryptoAlgorithm::XC20P, Some(bobs_public.to_vec())) // set JOSE header for XC20P algorithm
-        .add_header_field("my_custom_key".into(), "my_custom_value".into()) // custom header
-        .add_header_field("another_key".into(), "another_value".into()) // another coustom header
-        .kid(r#"#z6LShs9GGnqk85isEBzzshkuVWrVKsRp24GnDuHk8QWkARMW"#); // set kid header
-
-    // Act
-    let ready_to_send = message
-        .seal(
-            &alice_private,
-            Some(vec![
-                Some(bobs_public.to_vec()),
-                Some(carol_public.to_vec()),
-            ]),
-        )
-        .unwrap();
-    let received = Message::receive(
-        &ready_to_send,
-        Some(&bobs_private),
-        Some(alice_public.to_vec()),
-        None,
-    ); // and now we parse received
-
-    // Assert
-    assert!(&received.is_ok());
-    let sample_body: Value = serde_json::from_str(sample_dids::TEST_DID_SIGN_1).unwrap();
-    let received_body: Value =
-        serde_json::from_str(&received.unwrap().get_body().unwrap()).unwrap();
-    assert_eq!(sample_body.to_string(), received_body.to_string());
-}
-
-#[test]
-fn send_receive_mediated_encrypted_xc20p_json_test() {
-    let KeyPairSet {
-        alice_private,
-        alice_public,
-        bobs_private,
-        bobs_public,
-        mediators_private,
-        mediators_public,
-    } = get_keypair_set();
-    let sealed = Message::new()
-        .from("did:key:z6MkiTBz1ymuepAQ4HEHYSF1H8quG5GLVVQR3djdX3mDooWp")
-        .to(&["did:key:z6MkjchhfUsD6mmvni8mCdXHw216Xrm9bQe2mBH1P5RDjVJG"])
-        .body(sample_dids::TEST_DID_SIGN_1)
-        .expect("failed to add body") // packing in some payload
-        .as_jwe(&CryptoAlgorithm::XC20P, Some(bobs_public.to_vec()))
-        .add_header_field("my_custom_key".into(), "my_custom_value".into()) // custom header
-        .add_header_field("another_key".into(), "another_value".into()) // another coustom header
-        .routed_by(
-            &alice_private,
-            Some(vec![Some(bobs_public.to_vec())]),
-            "did:key:z6MknGc3ocHs3zdPiJbnaaqDi58NGb4pk1Sp9WxWufuXSdxf",
-            Some(mediators_public.to_vec()),
-        );
-    assert!(sealed.is_ok());
-
-    let mediator_received = Message::receive(
-        &sealed.unwrap(),
-        Some(&mediators_private),
-        Some(alice_public.to_vec()),
-        None,
-    );
-    assert!(mediator_received.is_ok());
-
-    let mediator_received_unwrapped = mediator_received.unwrap().get_body().unwrap();
-    let pl_string = String::from_utf8_lossy(mediator_received_unwrapped.as_ref());
-    let message_to_forward: Mediated = serde_json::from_str(&pl_string).unwrap();
-    let attached_jwe = serde_json::from_slice::<Jwe>(&message_to_forward.payload);
-    assert!(attached_jwe.is_ok());
-    let str_jwe = serde_json::to_string(&attached_jwe.unwrap());
-    assert!(str_jwe.is_ok());
-
-    let bob_received = Message::receive(
-        &String::from_utf8_lossy(&message_to_forward.payload),
-        Some(&bobs_private),
-        Some(alice_public.to_vec()),
-        None,
-    );
-    assert!(bob_received.is_ok());
-    // convert to serde values to compare contents and not formatting
-    let sample_body: Value = serde_json::from_str(sample_dids::TEST_DID_SIGN_1).unwrap();
-    let bob_received_body: Value =
-        serde_json::from_str(&bob_received.unwrap().get_body().unwrap()).unwrap();
-    assert_eq!(sample_body.to_string(), bob_received_body.to_string());
-}
-
-#[test]
-#[cfg(not(feature = "resolve"))]
-fn send_receive_signed_json_test() {
-    // Arrange + Act
-    let sign_keypair = ed25519_dalek::Keypair::generate(&mut OsRng);
-    // Message construction an JWS wrapping
-    let message = Message::new() // creating message
-        .from("did:xyz:ulapcuhsatnpuhza930hpu34n_") // setting from
-        .to(&[
-            "did::xyz:34r3cu403hnth03r49g03",
-            "did:xyz:30489jnutnjqhiu0uh540u8hunoe",
-        ]) // setting to
-        .body(sample_dids::TEST_DID_SIGN_1)
-        .expect("failed to set body") // packing in some payload
-        .as_jws(&SignatureAlgorithm::EdDsa)
-        .sign(SignatureAlgorithm::EdDsa.signer(), &sign_keypair.to_bytes());
-
-    assert!(&message.is_ok());
-
-    // Receiving JWS
-    let received = Message::verify(
-        &message.unwrap().as_bytes(),
-        &sign_keypair.public.to_bytes(),
-    );
-    // Assert
-    assert!(&received.is_ok());
-    // convert to serde values to compare contents and not formatting
-    let sample_body: Value = serde_json::from_str(sample_dids::TEST_DID_SIGN_1).unwrap();
-    let received_body: Value =
-        serde_json::from_str(&received.unwrap().get_body().unwrap()).unwrap();
-    assert_eq!(sample_body.to_string(), received_body.to_string());
-}
-
-#[test]
-#[cfg(not(feature = "resolve"))]
-fn send_receive_direct_signed_and_encrypted_xc20p_test() {
-    // Arrange
-    // keys
-    let KeyPairSet {
-        alice_public,
-        alice_private,
-        bobs_private,
-        bobs_public,
-        mediators_public: carol_public,
-        ..
-    } = get_keypair_set();
-    let sign_keypair = ed25519_dalek::Keypair::generate(&mut OsRng);
-
-    // Message construction
-    let message = Message::new() // creating message
-        .from("did:xyz:ulapcuhsatnpuhza930hpu34n_") // setting from
-        .to(&[
-            "did::xyz:34r3cu403hnth03r49g03",
-            "did:xyz:30489jnutnjqhiu0uh540u8hunoe",
-        ]) // setting to
-        .body(sample_dids::TEST_DID_SIGN_1)
-        .expect("failed to set body") // packing in some payload
-        .as_jwe(&CryptoAlgorithm::XC20P, Some(bobs_public.to_vec())) // set JOSE header for XC20P algorithm
-        .add_header_field("my_custom_key".into(), "my_custom_value".into()) // custom header
-        .add_header_field("another_key".into(), "another_value".into()) // another custom header
-        .kid(&hex::encode(sign_keypair.public.to_bytes())); // set kid header
-
-    // Act
-    // Send
-    let ready_to_send = message
-        .seal_signed(
-            &alice_private,
-            Some(vec![
-                Some(bobs_public.to_vec()),
-                Some(carol_public.to_vec()),
-            ]),
-            SignatureAlgorithm::EdDsa,
-            &sign_keypair.to_bytes(),
-        )
-        .unwrap();
-
-    //Receive
->>>>>>> 26f06738
     #[cfg(not(feature = "resolve"))]
     fn send_receive_signed_json_test() {
         // Arrange + Act
@@ -382,7 +104,8 @@
                 "did::xyz:34r3cu403hnth03r49g03",
                 "did:xyz:30489jnutnjqhiu0uh540u8hunoe",
             ]) // setting to
-            .body(sample_dids::TEST_DID_SIGN_1) // packing in some payload
+            .body(sample_dids::TEST_DID_SIGN_1)
+            .expect("failed to set body") // packing in some payload
             .as_jws(&SignatureAlgorithm::EdDsa)
             .sign(SignatureAlgorithm::EdDsa.signer(), &sign_keypair.to_bytes());
 
@@ -424,7 +147,8 @@
                 "did::xyz:34r3cu403hnth03r49g03",
                 "did:xyz:30489jnutnjqhiu0uh540u8hunoe",
             ]) // setting to
-            .body(sample_dids::TEST_DID_SIGN_1) // packing in some payload
+            .body(sample_dids::TEST_DID_SIGN_1)
+            .expect("failed to set body") // packing in some payload
             .as_jwe(&CryptoAlgorithm::XC20P, Some(bobs_public.to_vec())) // set JOSE header for XC20P algorithm
             .add_header_field("my_custom_key".into(), "my_custom_value".into()) // custom header
             .add_header_field("another_key".into(), "another_value".into()) // another custom header
@@ -443,32 +167,61 @@
                 &sign_keypair.to_bytes(),
             )
             .unwrap();
-
-        //Receive
-        #[cfg(not(feature = "resolve"))]
-        let received = Message::receive(
-            &ready_to_send,
+    }
+
+    #[test]
+    fn send_receive_mediated_encrypted_xc20p_json_test() {
+        let KeyPairSet {
+            alice_private,
+            alice_public,
+            bobs_private,
+            bobs_public,
+            mediators_private,
+            mediators_public,
+        } = get_keypair_set();
+        let sealed = Message::new()
+            .from("did:key:z6MkiTBz1ymuepAQ4HEHYSF1H8quG5GLVVQR3djdX3mDooWp")
+            .to(&["did:key:z6MkjchhfUsD6mmvni8mCdXHw216Xrm9bQe2mBH1P5RDjVJG"])
+            .body(sample_dids::TEST_DID_SIGN_1)
+            .expect("failed to add body") // packing in some payload
+            .as_jwe(&CryptoAlgorithm::XC20P, Some(bobs_public.to_vec()))
+            .add_header_field("my_custom_key".into(), "my_custom_value".into()) // custom header
+            .add_header_field("another_key".into(), "another_value".into()) // another coustom header
+            .routed_by(
+                &alice_private,
+                Some(vec![Some(bobs_public.to_vec())]),
+                "did:key:z6MknGc3ocHs3zdPiJbnaaqDi58NGb4pk1Sp9WxWufuXSdxf",
+                Some(mediators_public.to_vec()),
+            );
+        assert!(sealed.is_ok());
+
+        let mediator_received = Message::receive(
+            &sealed.unwrap(),
+            Some(&mediators_private),
+            Some(alice_public.to_vec()),
+            None,
+        );
+        assert!(mediator_received.is_ok());
+
+        let mediator_received_unwrapped = mediator_received.unwrap().get_body().unwrap();
+        let pl_string = String::from_utf8_lossy(mediator_received_unwrapped.as_ref());
+        let message_to_forward: Mediated = serde_json::from_str(&pl_string).unwrap();
+        let attached_jwe = serde_json::from_slice::<Jwe>(&message_to_forward.payload);
+        assert!(attached_jwe.is_ok());
+        let str_jwe = serde_json::to_string(&attached_jwe.unwrap());
+        assert!(str_jwe.is_ok());
+
+        let bob_received = Message::receive(
+            &String::from_utf8_lossy(&message_to_forward.payload),
             Some(&bobs_private),
             Some(alice_public.to_vec()),
             None,
         );
-        #[cfg(feature = "resolve")]
-        let received = Message::receive(
-            &ready_to_send,
-            &"HBTcN2MrXNRj9xF9oi8QqYyuEPv3JLLjQKuEgW9oxVKP"
-                .from_base58()
-                .unwrap(),
-            None,
-            None,
-        );
-
-        // Assert
-        assert!(&received.is_ok());
-        let received = received.unwrap();
-
+        assert!(bob_received.is_ok());
         // convert to serde values to compare contents and not formatting
         let sample_body: Value = serde_json::from_str(sample_dids::TEST_DID_SIGN_1).unwrap();
-        let received_body: Value = serde_json::from_str(&received.get_body().unwrap()).unwrap();
-        assert_eq!(sample_body.to_string(), received_body.to_string(),);
+        let bob_received_body: Value =
+            serde_json::from_str(&bob_received.unwrap().get_body().unwrap()).unwrap();
+        assert_eq!(sample_body.to_string(), bob_received_body.to_string());
     }
 }