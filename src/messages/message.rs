--- conflicted
+++ resolved
@@ -1,6 +1,7 @@
-<<<<<<< HEAD
+#![allow(dead_code)]
 use std::time::SystemTime;
 
+use base64_url::decode;
 #[cfg(feature = "resolve")]
 use ddoresolver_rs::*;
 use rand::{RngCore, SeedableRng};
@@ -11,41 +12,18 @@
 use super::{
     headers::{DidCommHeader, JwmHeader},
     mediated::Mediated,
+    Attachment,
 };
 #[cfg(feature = "raw-crypto")]
 use crate::crypto::{CryptoAlgorithm, Cypher, SignatureAlgorithm, Signer};
 use crate::{
     helpers::{encrypt_cek, get_crypter_from_header, get_message_type, receive_jwe, receive_jws},
     Error,
+    Jwe,
     MessageType,
     PriorClaims,
     Recipient,
 };
-=======
-#![allow(dead_code)]
-use super::{
-    headers::{DidcommHeader, JwmHeader},
-    mediated::Mediated,
-    prior_claims::PriorClaims,
-    Attachment,
-};
-#[cfg(feature = "raw-crypto")]
-use crate::crypto::{CryptoAlgorithm, Cypher, SignatureAlgorithm, Signer};
-use crate::{Error, Jwe, Jwk, KeyAlgorithm, MessageType, Recepient};
-use arrayref::array_ref;
-use base64_url::{decode, encode};
-use chacha20poly1305::{
-    aead::{Aead, NewAead},
-    XChaCha20Poly1305, XNonce,
-};
-#[cfg(feature = "resolve")]
-pub use ddoresolver_rs::*;
-use rand::{RngCore, SeedableRng};
-use rand_chacha::ChaCha20Rng;
-use serde::{Deserialize, Serialize};
-use std::{convert::TryInto, time::SystemTime};
-use x25519_dalek::{PublicKey, StaticSecret};
->>>>>>> a6e2130e
 
 /// DIDComm message structure.
 ///
@@ -71,20 +49,15 @@
 
     /// DIDComm headers part, sent as part of encrypted message in JWE.
     #[serde(flatten)]
-<<<<<<< HEAD
     pub(crate) didcomm_header: DidCommHeader,
 
     /// single recipient of JWE `recipients` collection as used in JWE
-=======
-    pub(crate) didcomm_header: DidcommHeader,
->>>>>>> a6e2130e
     #[serde(skip_serializing_if = "Option::is_none")]
     pub(crate) recipients: Option<Vec<Recipient>>,
 
     /// Message payload, which can be basically anything (JSON, text, file, etc.) represented
     ///     as base64url String of raw bytes of data.
     /// No direct access for encode/decode purposes! Use `get_body()` / `set_body()` methods instead.
-<<<<<<< HEAD
     pub(crate) body: Value,
 
     /// Flag that toggles JWE serialization to flat JSON.
@@ -96,11 +69,9 @@
     /// Not part of the serialized JSON and ignored when deserializing.
     #[serde(skip)]
     pub(crate) serialize_flat_jws: bool,
-=======
-    body: String,
+
     #[serde(skip_serializing_if = "Vec::is_empty", default)]
     pub(crate) attachments: Vec<Attachment>,
->>>>>>> a6e2130e
 }
 
 // field getters/setters, default format handling
@@ -113,18 +84,15 @@
         }
         Message {
             jwm_header: JwmHeader::default(),
-<<<<<<< HEAD
             didcomm_header: DidCommHeader::new(),
             recipients: None,
             body: json!({}),
+            attachments: Vec::new(),
             serialize_flat_jwe: false,
             serialize_flat_jws: false,
         }
     }
-}
-
-// getters/setters for fields, function to update fields on `Message`
-impl Message {
+
     /// Adds (or updates) custom unique header key-value pair to the header.
     /// This portion of header is not sent as JOSE header.
     pub fn add_header_field(mut self, key: String, value: String) -> Self {
@@ -132,44 +100,6 @@
             return self;
         }
         self.didcomm_header.other.insert(key, value);
-=======
-            didcomm_header: DidcommHeader::new(),
-            recepients: None,
-            body: String::default(),
-            attachments: Vec::new(),
-        }
-    }
-    /// Shortcut to `DidcommHeader::get_message_uri`
-    ///
-    pub fn get_message_uri(&self) -> String {
-        self.didcomm_header.get_message_uri()
-    }
-    /// Sets `thid` and `pthid` same as those in `replying_to`
-    /// Shortcut to `DidcommHeader::reply_to` method
-    ///
-    /// # Parameters
-    ///
-    /// * `replying_to` - ref to message we're replying to
-    pub fn reply_to(mut self, replying_to: &Self) -> Self {
-        self.didcomm_header.reply_to(&replying_to.didcomm_header);
-        self
-    }
-    /// Sets `pthid` to the one specified in `parent`'s `thid`
-    ///
-    /// # Parameters
-    ///
-    /// * `parent` - ref to a parent threaded `Message`
-    ///
-    pub fn with_parent(mut self, parent: &Self) -> Self {
-        self.didcomm_header.pthid = parent.didcomm_header.thid.clone();
-        self
-    }
-    /// Setter of `from` header
-    /// Helper method.
-    ///
-    pub fn from(mut self, from: &str) -> Self {
-        self.didcomm_header.from = Some(String::from(from));
->>>>>>> a6e2130e
         self
     }
 
@@ -191,12 +121,37 @@
         self.as_jws(alg)
     }
 
-    /// Creates set of Jwm related headers for the JWS
-    /// Modifies JWM related header portion to match
-    ///     signature implementation and leaves Other
-    ///     parts unchanged.
-    ///
-<<<<<<< HEAD
+    /// Shortcut to `DidCommHeader::get_message_uri`
+    ///
+    pub fn get_message_uri(&self) -> String {
+        self.didcomm_header.get_message_uri()
+    }
+
+    /// Sets `thid` and `pthid` same as those in `replying_to`
+    /// Shortcut to `DidCommHeader::reply_to` method
+    ///
+    /// # Parameters
+    ///
+    /// * `replying_to` - ref to message we're replying to
+    pub fn reply_to(mut self, replying_to: &Self) -> Self {
+        self.didcomm_header.reply_to(&replying_to.didcomm_header);
+        self
+    }
+
+    /// Sets `pthid` to the one specified in `parent`'s `thid`
+    ///
+    /// # Parameters
+    ///
+    /// * `parent` - ref to a parent threaded `Message`
+    ///
+    pub fn with_parent(mut self, parent: &Self) -> Self {
+        self.didcomm_header.pthid = parent.didcomm_header.thid.clone();
+        self
+    }
+
+    /// Setter of `from` header
+    /// Helper method.
+    ///
     /// For `resolve` feature will set `kid` header automatically
     ///     based on the did document resolved.
     pub fn as_jwe(mut self, alg: &CryptoAlgorithm, recipient_public_key: Option<&[u8]>) -> Self {
@@ -209,9 +164,12 @@
                 if let Some(from) = &self.didcomm_header.from {
                     if let Some(document) = resolve_any(from) {
                         match alg {
-                            CryptoAlgorithm::XC20P | CryptoAlgorithm::A256GCM => {
+                            CryptoAlgorithm::XC20P => {
                                 self.jwm_header.kid =
                                     document.find_public_key_id_for_curve("X25519")
+                            }
+                            CryptoAlgorithm::A256GCM | CryptoAlgorithm::A256CBC => {
+                                self.jwm_header.kid = document.find_public_key_id_for_curve("P-256")
                             }
                         }
                     }
@@ -227,37 +185,6 @@
     ///     parts unchanged.  TODO + FIXME: complete implementation
     pub fn as_jws(mut self, alg: &SignatureAlgorithm) -> Self {
         self.jwm_header.as_signed(alg);
-=======
-    pub fn to(mut self, to: &[&str]) -> Self {
-        for s in to {
-            self.didcomm_header.to.push(s.to_string());
-        }
-        while let Some(a) = self
-            .didcomm_header
-            .to
-            .iter()
-            .position(|e| e == &String::default())
-        {
-            self.didcomm_header.to.remove(a);
-        }
-        self
-    }
-    /// Setter of `m_type` @type header
-    /// Helper method.
-    ///
-    pub fn m_type(mut self, m_type: &str) -> Self {
-        self.didcomm_header.m_type = m_type.into();
-        self
-    }
-    /// Setter of `typ` header property.
-    ///
-    /// # Parameters
-    ///
-    /// * `typ` - `MessageType` to be set for `typ` property
-    ///
-    pub fn typ(mut self, typ: MessageType) -> Self {
-        self.jwm_header.typ = typ;
->>>>>>> a6e2130e
         self
     }
 
@@ -275,25 +202,10 @@
         self.didcomm_header = h;
         self
     }
-<<<<<<< HEAD
 
     /// Setter of `from` header.
     pub fn from(mut self, from: &str) -> Self {
         self.didcomm_header.from = Some(String::from(from));
-=======
-    /// Sets times of creation as now and, optional, expires time.
-    /// # Parameters
-    /// * `expires` - time in seconds since Unix Epoch when message is
-    /// considered to be invalid.
-    ///
-    pub fn timed(mut self, expires: Option<u64>) -> Self {
-        self.didcomm_header.expires_time = expires;
-        self.didcomm_header.created_time =
-            match SystemTime::now().duration_since(SystemTime::UNIX_EPOCH) {
-                Ok(t) => Some(t.as_secs()),
-                Err(_) => None,
-            };
->>>>>>> a6e2130e
         self
     }
 
@@ -314,10 +226,6 @@
 
     /// If message `is_rotation()` true - returns from_prion claims.
     /// Errors otherwise with `Error::NoRotationData`
-<<<<<<< HEAD
-=======
-    ///
->>>>>>> a6e2130e
     pub fn get_prior(&self) -> Result<PriorClaims, Error> {
         if self.is_rotation() {
             Ok(self.didcomm_header.from_prior().clone().unwrap())
@@ -339,7 +247,22 @@
         self.jwm_header = h;
         self
     }
-<<<<<<< HEAD
+
+    /// Setter of `m_type` @type header
+    pub fn m_type(mut self, m_type: &str) -> Self {
+        self.didcomm_header.m_type = m_type.into();
+        self
+    }
+
+    /// Setter of `typ` header property.
+    ///
+    /// # Parameters
+    ///
+    /// * `typ` - `MessageType` to be set for `typ` property
+    pub fn typ(mut self, typ: MessageType) -> Self {
+        self.jwm_header.typ = typ;
+        self
+    }
 
     // Setter of the `kid` header
     pub fn kid(mut self, kid: &str) -> Self {
@@ -349,35 +272,6 @@
                 self.jwm_header.kid = Some(kid.into());
             }
         }
-        self
-    }
-
-    /// Setter of `m_type` @type header
-    pub fn m_type(mut self, m_type: MessageType) -> Self {
-        self.jwm_header.typ = m_type;
-=======
-    /// Adds (or updates) custom unique header key-value pair to the header.
-    /// This portion of header is not sent as JOSE header.
-    ///
-    pub fn add_header_field(mut self, key: &str, value: &str) -> Self {
-        if key.len() == 0 {
-            return self;
-        }
-        self.didcomm_header.other.insert(key.into(), value.into());
-        self
-    }
-    /// Gets `Iterator` over key-value pairs of application level headers
-    ///
-    pub fn get_application_params(&self) -> impl Iterator<Item = (&String, &String)> {
-        self.didcomm_header.other.iter()
-    }
-    /// Creates set of Jwm related headers for the JWE
-    /// Modifies JWM related header portion to match
-    ///     encryption implementation and leaves other
-    ///     parts unchanged.  TODO + FIXME: complete implementation
-    pub fn as_jws(mut self, alg: &SignatureAlgorithm) -> Self {
-        self.jwm_header.as_signed(alg);
->>>>>>> a6e2130e
         self
     }
 
@@ -408,24 +302,23 @@
             .iter()
             .position(|e| e == &String::default())
         {
-<<<<<<< HEAD
             self.didcomm_header.to.remove(a);
-=======
-            if let Some(from) = &self.didcomm_header.from {
-                if let Some(document) = resolve_any(from) {
-                    match alg {
-                        CryptoAlgorithm::XC20P => {
-                            self.jwm_header.kid = document.find_public_key_id_for_curve("X25519")
-                        }
-                        CryptoAlgorithm::A256GCM | CryptoAlgorithm::A256CBC => {
-                            self.jwm_header.kid = document.find_public_key_id_for_curve("P-256")
-                        }
-                    }
-                }
-            }
->>>>>>> a6e2130e
-        }
-        self
+        }
+        self
+    }
+
+    /// Setter of `didcomm_header`.
+    /// Replaces existing one with provided by consuming both values.
+    /// Returns modified instance of `Self`.
+    pub fn set_didcomm_header(mut self, h: DidCommHeader) -> Self {
+        self.didcomm_header = h;
+        self
+    }
+
+    /// Gets `Iterator` over key-value pairs of application level headers
+    ///
+    pub fn get_application_params(&self) -> impl Iterator<Item = (&String, &String)> {
+        self.didcomm_header.other.iter()
     }
 }
 
@@ -436,22 +329,19 @@
     pub fn as_raw_json(self) -> Result<String, Error> {
         Ok(serde_json::to_string(&self)?)
     }
-<<<<<<< HEAD
-
-    /// Construct a message from received data.
-    /// Raw, JWS or JWE payload is accepted.
-=======
+
     /// Presents IV and Payload to be externally encrypted and then sealed with `seal_pre_encrypted` method.
     ///
     /// # Returns
-    /// Tuple of bytes where .0 is IV and .1 is payload for ercryption
+    /// Tuple of bytes where .0 is IV and .1 is payload for encryption
     ///
     pub fn export_for_encryption(&self) -> Result<(Vec<u8>, Vec<u8>), Error> {
         Ok((
-            self.jwm_header.get_iv().as_ref().to_vec(),
+            decode(&Jwe::generate_iv())?,
             serde_json::to_string(&self)?.as_bytes().to_vec(),
         ))
     }
+
     /// Builds JWE from current message and it's pre-encrypted payload:
     ///  `expert_for_encryption` should be used prior to this call and it's output
     ///  provided as payload.
@@ -463,80 +353,36 @@
     ///
     pub fn seal_pre_encrypted(self, cyphertext: impl AsRef<[u8]>) -> Result<String, Error> {
         let d_header = self.get_didcomm_header();
-        let mut jwe = Jwe::new(self.jwm_header.clone(), self.recepients.clone(), cyphertext);
-        jwe.header.skid = Some(d_header.from.clone().unwrap_or_default());
-        if !self.recepients.is_some() {
-            jwe.header.kid = Some(d_header.to[0].clone());
-        }
-        jwe.header.skid = d_header.from.clone();
+
+        let mut unprotected = JwmHeader::default();
+        unprotected.skid = d_header.from.clone();
+        if !self.recipients.is_some() {
+            unprotected.kid = Some(d_header.to[0].clone());
+        }
+
+        let jwe = Jwe::new(
+            Some(unprotected),
+            self.recipients.clone(),
+            cyphertext,
+            Some(self.jwm_header.clone()),
+            None::<&[u8]>,
+            None,
+        );
+
         Ok(serde_json::to_string(&jwe)?)
     }
-    /// Seals self and returns ready to send JWE
->>>>>>> a6e2130e
+
+    /// Construct a message from received data.
+    /// Raw, JWS or JWE payload is accepted.
     ///
     /// # Arguments
     ///
-<<<<<<< HEAD
     /// * `incoming` - serialized message as `Message`/`Jws`/`Jws`
-=======
-    /// `ek` - encryption key for inner message payload JWE encryption
-    // TODO: Add examples
-    // pub fn seal(self, ek: impl AsRef<[u8]>) -> Result<String, Error> {
-    //     let alg = crypter_from_header(&self.jwm_header)?;
-    //     self.encrypt(alg.encryptor(), ek.as_ref())
-    // }
-    //  #[cfg(feature = "resolve")]
-    pub fn seal(mut self, sk: impl AsRef<[u8]>) -> Result<String, Error> {
-        if sk.as_ref().len() != 32 {
-            return Err(Error::InvalidKeySize("!32".into()));
-        }
-        match &self.didcomm_header.to.len() {
-            1 => {
-                let to = self.didcomm_header.to[0].clone();
-                let shared = gen_shared_for_recepient(sk, &to)?;
-                let alg = crypter_from_header(&self.jwm_header)?;
-                self.encrypt(alg.encryptor(), shared.as_ref())
-            }
-            0 => Err(Error::NoJweRecepient),
-            _ => {
-                // generate static secret
-                let mut shared_key = [0u8; 32];
-                let mut rng = ChaCha20Rng::from_seed(Default::default());
-                rng.fill_bytes(&mut shared_key);
-                let mut recepients: Vec<Recepient> = vec![];
-                // create jwk from static secret per recepient
-                for dest in &self.didcomm_header.to {
-                    let shared = gen_shared_for_recepient(sk.as_ref(), dest)?;
-                    let mut jwk = Jwk::new();
-                    jwk.alg = KeyAlgorithm::EcdhEsA256kw;
-                    jwk.kty = Some("oct".into());
-                    jwk.use_ = Some("enc".into());
-                    jwk.kid = Some(key_id_from_didurl(&dest));
-                    // encrypt jwk for each recepient using shared secret
-                    let crypter = XChaCha20Poly1305::new(shared.as_ref().into());
-                    let iv = self.jwm_header.get_iv();
-                    let nonce = XNonce::from_slice(iv.as_ref());
-                    let sealed_key = crypter
-                        .encrypt(nonce, shared_key.as_ref())
-                        .map_err(|e| Error::Generic(e.to_string()))?;
-                    recepients.push(Recepient::new(jwk, encode(&sealed_key)));
-                }
-                self.recepients = Some(recepients);
-                // encrypt original message with static secret
-                let alg = crypter_from_header(&self.jwm_header)?;
-                self.encrypt(alg.encryptor(), shared_key.as_ref())
-            }
-        }
-    }
-    /// Signs raw message and then packs it to encrypted envelope
-    /// [Spec](https://identity.foundation/didcomm-messaging/spec/#message-signing)
->>>>>>> a6e2130e
     ///
     /// * `encryption_recipient_private_key` - recipients private key, used to decrypt `kek` in JWE
     ///
     /// * `encryption_sender_public_key` - senders public key, used to decrypt `kek` in JWE
     ///
-<<<<<<< HEAD
     /// * `signing_sender_public_key` - senders public key, the JWS envelope was signed with
     pub fn receive(
         incoming: &str,
@@ -564,33 +410,6 @@
         Ok(serde_json::from_str(&current_message)?)
     }
 
-=======
-    /// `sk` - signing key for enveloped message JWS encryption
-    // TODO: Adde examples
-    //
-    pub fn seal_signed(
-        self,
-        ek: &[u8],
-        sk: &[u8],
-        signing_algorithm: SignatureAlgorithm,
-    ) -> Result<String, Error> {
-        let mut to = self.clone();
-        let signed = self
-            .as_jws(&signing_algorithm)
-            .sign(signing_algorithm.signer(), sk)?;
-        to.body = encode(&signed.as_bytes());
-        return to.typ(MessageType::DidcommJws).seal(ek);
-    }
-    // #[cfg(feature = "resolve")]
-    // pub fn seal_signed(
-    //     self,
-    //     ek: &[u8],
-    //     sk
-    //     signing_algorithm: SignatureAlgorithm
-    // ) -> Result<String, Error> {
-
-    // }
->>>>>>> a6e2130e
     /// Wrap self to be mediated by some mediator.
     /// Warning: Should be called on a `Message` instance which is ready to be sent!
     /// If message is not properly set up for crypto - this method will propagate error from
@@ -607,7 +426,6 @@
     ///
     /// * `mediator_did` - DID of message mediator, will be `to` of mediated envelope
     ///
-<<<<<<< HEAD
     /// * `mediator_public_key` - key used to encrypt content encryption key for mediator;
     ///                           can be provided if key should not be resolved via mediators DID
     pub fn routed_by(
@@ -628,34 +446,11 @@
             .to(&[mediator_did])
             .from(from)
             .as_jwe(&alg, mediator_public_key)
-            .m_type(MessageType::DidCommForward)
+            .typ(MessageType::DidCommForward)
             .body(&serde_json::to_string(&body)?)
             .seal(sender_private_key, Some(vec![mediator_public_key]))
-=======
-    /// TODO: Add examples
-    pub fn routed_by(self, ek: &[u8], mediator_did: &str) -> Result<String, Error> {
-        let from = &self.didcomm_header.from.clone().unwrap_or_default();
-        let alg = crypter_from_header(&self.jwm_header)?;
-        let body = Mediated::new(self.didcomm_header.to[0].clone().into())
-            .with_payload(self.seal(ek)?.as_bytes().to_vec());
-        Message::new()
-            .to(&[mediator_did])
-            .from(&from)
-            .as_jwe(&alg)
-            .typ(MessageType::DidcommForward)
-            .set_body(serde_json::to_string(&body)?.as_bytes())
-            .seal(ek)
-    }
-}
-
-fn crypter_from_header(header: &JwmHeader) -> Result<CryptoAlgorithm, Error> {
-    match &header.alg {
-        None => Err(Error::JweParseError),
-        Some(alg) => alg.try_into(),
->>>>>>> a6e2130e
-    }
-
-<<<<<<< HEAD
+    }
+
     /// Seals (encrypts) self and returns ready to send JWE
     ///
     /// # Arguments
@@ -679,10 +474,47 @@
                 return Err(Error::Generic(
                     "`to` and `recipient_public_keys` must have same length".to_string(),
                 ));
-=======
+            }
+            public_keys = recipient_public_keys_value;
+        } else {
+            public_keys = vec![None; to_len];
+        }
+
+        // generate content encryption key
+        let mut cek = [0u8; 32];
+        let mut rng = ChaCha20Rng::from_seed(Default::default());
+        rng.fill_bytes(&mut cek);
+        trace!("sealing message with shared_key: {:?}", &cek.as_ref());
+
+        if to_len == 0_usize {
+            return Err(Error::NoJweRecipient);
+        } else if self.serialize_flat_jwe && self.didcomm_header.to.len() > 1 {
+            return Err(Error::Generic(
+                "flat JWE serialization only supports a single `to`".to_string(),
+            ));
+        }
+
+        let mut recipients: Vec<Recipient> = vec![];
+        // create jwk from static secret per recipient
+        for (i, public_key) in public_keys.iter().enumerate().take(to_len) {
+            let rv = encrypt_cek(
+                &self,
+                sender_private_key.as_ref(),
+                &self.didcomm_header.to[i],
+                &cek,
+                *public_key,
+            )?;
+            recipients.push(Recipient::new(rv.header, rv.encrypted_key));
+        }
+        self.recipients = Some(recipients);
+        // encrypt original message with static secret
+        let alg = get_crypter_from_header(&self.jwm_header)?;
+        self.encrypt(alg.encryptor(), cek.as_ref())
+    }
+}
+
 /// Associated functions implementations.
 /// Possibly not required as Jwe serialization covers this.
-///
 impl Message {
     /// Parses `iv` value as `Vec<u8>` from public header.
     /// Both regular JSON and Compact representations are accepted.
@@ -727,7 +559,7 @@
     ///
     pub fn received_as_jwe(incomming: impl AsRef<[u8]>) -> Option<Jwe> {
         if let Ok(jwe) = serde_json::from_slice::<Jwe>(incomming.as_ref()) {
-            if jwe.header.skid.is_some() {
+            if jwe.get_skid().is_some() {
                 Some(jwe)
             } else {
                 None
@@ -746,148 +578,7 @@
     pub fn receive_external_crypto(decrypted: impl AsRef<[u8]>) -> Result<Self, Error> {
         Ok(serde_json::from_slice(decrypted.as_ref())?)
     }
-    /// Construct a message from received data.
-    /// Raw or JWE payload is accepted.
-    ///
-    // #[cfg(not(feature = "resolve"))]
-    // pub fn receive(incomming: &str, crypto_key: Option<&[u8]>, validation_key: Option<&[u8]>) -> Result<Self, Error> {
-    //     match crypto_key {
-    //         None => serde_json::from_str(incomming)
-    //             .map_err(|e| Error::SerdeError(e)),
-    //         Some(key) => {
-    //             let jwe: Jwe = serde_json::from_str(&incomming)?;
-    //             // Here we have JWE
-    //             if let Some(alg) = &jwe.header.alg {
-    //                 let a: CryptoAlgorithm = alg.try_into()?;
-    //                 // TODO: public-private header validation should be here?
-    //                 let m = Message::decrypt(incomming.as_bytes(), a.decryptor(), key)?;
-    //                 // TODO: hate this tree - needs some refactoring
-    //                 if &m.didcomm_header.m_type == &MessageType::DidcommJws {
-    //                     if let Some(val_key) = validation_key {
-    //                         Message::verify(&decode(&m.body)?, val_key)
-    //                     } else {
-    //                         Err(Error::Generic(String::from("Validation key is missing")))
-    //                     }
-    //                 } else {
-    //                     if let Ok(mediated) = serde_json::from_slice::<Mediated>(&decode(&m.body)?) {
-    //                         Ok(Message {
-
-    //                             body: encode(&mediated.payload),
-    //                             ..m
-    //                         })
-    //                     } else {
-    //                         Ok(m)
-    //                     }
-    //                 }
-    //             } else {
-    //                 Err(Error::JweParseError)
-    //             }
-    //         }
-    //     }
-    // }
-    // #[cfg(feature = "resolve")]
-    pub fn receive(incomming: &str, sk: &[u8]) -> Result<Self, Error> {
-        let jwe: Jwe = serde_json::from_str(incomming)?;
-        if jwe.header.skid.is_none() {
-            return Err(Error::DidResolveFailed);
-        }
-        if let Some(document) = ddoresolver_rs::resolve_any(&jwe.header.skid.to_owned().unwrap()) {
-            if let Some(alg) = &jwe.header.alg {
-                if let Some(k_arg) = document.find_public_key_for_curve("X25519") {
-                    let shared = StaticSecret::from(array_ref!(sk, 0, 32).to_owned())
-                        .diffie_hellman(&PublicKey::from(array_ref!(k_arg, 0, 32).to_owned()));
-                    let a: CryptoAlgorithm = alg.try_into()?;
-                    let m: Message;
-                    if jwe.recepients.is_some() {
-                        if let Some(recepients) = jwe.recepients {
-                            let mut key: Option<Vec<u8>> = None;
-                            for recepient in recepients {
-                                let cryptor = XChaCha20Poly1305::new(shared.as_bytes().into());
-                                match cryptor.decrypt(
-                                    jwe.header.get_iv().as_ref().into(),
-                                    decode(&recepient.encrypted_key).unwrap().as_ref(),
-                                ) {
-                                    Ok(k) => {
-                                        key = Some(k);
-                                        break;
-                                    }
-                                    Err(_) => continue,
-                                }
-                            }
-                            if let Some(k) = key {
-                                m = Message::decrypt(incomming.as_bytes(), a.decryptor(), &k)?;
-                            } else {
-                                return Err(Error::JweParseError);
-                            }
-                        } else {
-                            return Err(Error::JweParseError);
-                        }
-                    } else {
-                        m = Message::decrypt(
-                            incomming.as_bytes(),
-                            a.decryptor(),
-                            shared.as_bytes(),
-                        )?;
-                    }
-                    if &m.jwm_header.typ == &MessageType::DidcommJws {
-                        if m.jwm_header.alg.is_none() {
-                            return Err(Error::JweParseError);
-                        }
-                        if let Some(verifying_key) = document.find_public_key_for_curve(
-                            &m.jwm_header.alg.clone().unwrap_or_default(),
-                        ) {
-                            Ok(Message::verify(m.get_body()?.as_ref(), &verifying_key)?)
-                        } else {
-                            Err(Error::JwsParseError)
-                        }
-                    } else {
-                        Ok(m)
-                    }
-                } else {
-                    Err(Error::BadDid)
-                }
-            } else {
-                Err(Error::JweParseError)
->>>>>>> a6e2130e
-            }
-            public_keys = recipient_public_keys_value;
-        } else {
-            public_keys = vec![None; to_len];
-        }
-
-        // generate content encryption key
-        let mut cek = [0u8; 32];
-        let mut rng = ChaCha20Rng::from_seed(Default::default());
-        rng.fill_bytes(&mut cek);
-        trace!("sealing message with shared_key: {:?}", &cek.as_ref());
-
-        if to_len == 0_usize {
-            todo!(); // What should happen in this scenario?
-        } else if self.serialize_flat_jwe && self.didcomm_header.to.len() > 1 {
-            return Err(Error::Generic(
-                "flat JWE serialization only supports a single `to`".to_string(),
-            ));
-        }
-
-        let mut recipients: Vec<Recipient> = vec![];
-        // create jwk from static secret per recipient
-        for (i, public_key) in public_keys.iter().enumerate().take(to_len) {
-            let rv = encrypt_cek(
-                &self,
-                sender_private_key.as_ref(),
-                &self.didcomm_header.to[i],
-                &cek,
-                *public_key,
-            )?;
-            recipients.push(Recipient::new(rv.header, rv.encrypted_key));
-        }
-        self.recipients = Some(recipients);
-        // encrypt original message with static secret
-        let alg = get_crypter_from_header(&self.jwm_header)?;
-        self.encrypt(alg.encryptor(), cek.as_ref())
-    }
-
-<<<<<<< HEAD
+
     /// Signs raw message and then packs it to encrypted envelope
     /// [Spec](https://identity.foundation/didcomm-messaging/spec/#message-signing)
     ///
@@ -914,7 +605,7 @@
             .as_jws(&signing_algorithm)
             .sign(signing_algorithm.signer(), signing_sender_private_key)?;
         to.body = serde_json::from_str(&signed)?;
-        to.m_type(MessageType::DidCommJws).seal(
+        to.typ(MessageType::DidCommJws).seal(
             encryption_sender_private_key,
             encryption_recipient_public_keys,
         )
@@ -924,18 +615,6 @@
 impl Default for Message {
     fn default() -> Self {
         Self::new()
-=======
-fn key_id_from_didurl(url: &str) -> String {
-    let re = regex::Regex::new(
-        r"(?x)(?P<prefix>[did]{3}):(?P<method>[a-z]*):(?P<key_id>[a-zA-Z0-9]*)([:?/]?)(\S)*$",
-    )
-    .unwrap();
-    match re.captures(url) {
-        Some(s) => match s.name("key_id") {
-            Some(name) => format!("#{}", name.as_str()),
-            None => String::default(),
-        },
-        None => String::default(),
     }
 }
 
@@ -980,7 +659,6 @@
             "u5kIzo0m_d2PjI4mu5kIzo0m",
             &String::from_utf8(iv.unwrap()).unwrap()
         );
->>>>>>> a6e2130e
     }
 }
 
@@ -991,13 +669,25 @@
 
     #[cfg(feature = "resolve")]
     use base58::FromBase58;
-    use k256::elliptic_curve::rand_core::OsRng;
+    use rand_core::OsRng;
     use utilities::{get_keypair_set, KeyPairSet};
 
-<<<<<<< HEAD
     use super::*;
     #[cfg(feature = "resolve")]
     use crate::{Jwe, Mediated};
+
+    #[test]
+    #[cfg(not(feature = "resolve"))]
+    fn create_and_send() {
+        let KeyPairSet {
+            alice_private,
+            bobs_public,
+            ..
+        } = get_keypair_set();
+        let m = Message::new().as_jwe(&CryptoAlgorithm::XC20P, Some(&bobs_public));
+        let p = m.seal(&alice_private, Some(vec![Some(&bobs_public)]));
+        assert!(p.is_ok());
+    }
 
     #[test]
     #[cfg(feature = "resolve")]
@@ -1020,20 +710,6 @@
         } = get_keypair_set();
         let m = Message::new().as_jwe(&CryptoAlgorithm::XC20P, Some(&bobs_public));
         let p = m.seal(&alice_private, Some(vec![Some(&bobs_public)]));
-=======
-    // use crate::Error;
-    use super::*;
-
-    #[test]
-    #[cfg(not(feature = "resolve"))]
-    fn create_and_send() {
-        let rk = [
-            130, 110, 93, 113, 105, 127, 4, 210, 65, 234, 112, 90, 150, 120, 189, 252, 212, 165,
-            30, 209, 194, 213, 81, 38, 250, 187, 216, 14, 246, 250, 166, 92,
-        ];
-        let m = Message::new().as_jwe(&CryptoAlgorithm::XC20P);
-        let p = m.seal(&rk);
->>>>>>> a6e2130e
         assert!(p.is_ok());
     }
 
@@ -1041,7 +717,6 @@
     #[cfg(feature = "resolve")]
     fn receive_test() {
         // Arrange
-<<<<<<< HEAD
         let KeyPairSet {
             alice_public,
             alice_private,
@@ -1082,13 +757,6 @@
             .seal(&alice_private, Some(vec![Some(&bobs_public)]))
             .unwrap();
 
-=======
-        let received_jwe = r#"{"typ":"JWM","enc":"XC20P","alg":"ECDH-ES+A256KW","iv":"T9mr_1BU3QLAR2DDGbuazJaT_lSL4AV9","id":2680062373727502601,"type":"application/didcomm-plain+json","to":[""],"from":"","ciphertext":[109,30,156,163,61,55,151,194,203,62,125,236,136,173,157,86,62,59,159,166,31,90,81,51,134,227,152,107,182,102,217,115,1,89,85,36,161,177,231,240,118,199,154,24,123,24,6,164,214,38,122,173,221,73,30,140,152,174,189,254,196,245,195,191,220,204,165,159,125,154,158,11,27,250,194,84,185,246,218,49,197,98,19,99,53,67,5,140,9,214,189,191,224,25,12,23,141,31,63,109,68,61,186,249,231,189,158,237,129,224,214,111,144,110,117,63,8,141,246,155,119,13,143,189,77,57,188,7,176,3,60,109,101,63,103,163,140,16,50,6,235,202,169,39,20,166,188,242,161,38,199,155,2,45,9,255,62,80,165,104,60,220,189,202,18,207,146,139,181,136,67,178,57,32,194,208,212,221,202,238,61,154,3,125,131,27,38,216,116,101,2,227,36,210,253,218,103,80,181,209,251]}"#;
-        let rk = [
-            130, 110, 93, 113, 105, 127, 4, 210, 65, 234, 112, 90, 150, 120, 189, 252, 212, 165,
-            30, 209, 194, 213, 81, 38, 250, 187, 216, 14, 246, 250, 166, 92,
-        ];
->>>>>>> a6e2130e
         // Act
         // bob receives JWE
         let received = Message::receive(&jwe, Some(&bobs_private), Some(&alice_public), None);
@@ -1105,22 +773,12 @@
             .to(&["did:key:z6MkjchhfUsD6mmvni8mCdXHw216Xrm9bQe2mBH1P5RDjVJG"])
             .as_jwe(&CryptoAlgorithm::XC20P, None);
         // TODO: validate derived pub from priv key <<<
-<<<<<<< HEAD
         let KeyPairSet {
             alice_private,
             bobs_private,
             ..
         } = get_keypair_set();
         let jwe = m.seal(&alice_private, None);
-=======
-        let alice_private = "6QN8DfuN9hjgHgPvLXqgzqYE3jRRGRrmJQZkd5tL8paR"
-            .from_base58()
-            .unwrap();
-        let bobs_private = "HBTcN2MrXNRj9xF9oi8QqYyuEPv3JLLjQKuEgW9oxVKP"
-            .from_base58()
-            .unwrap();
-        let jwe = m.seal(&alice_private);
->>>>>>> a6e2130e
         assert!(jwe.is_ok());
 
         let received = Message::receive(&jwe.unwrap(), Some(&bobs_private), None, None);
@@ -1178,7 +836,6 @@
     fn send_receive_didkey_test_1pu_aes256_explicit_pubkey() {
         let m = Message::new()
             .from("did:key:z6MkiTBz1ymuepAQ4HEHYSF1H8quG5GLVVQR3djdX3mDooWp")
-<<<<<<< HEAD
             .to(&["did:key:z6MkjchhfUsD6mmvni8mCdXHw216Xrm9bQe2mBH1P5RDjVJG"])
             .as_jwe(&CryptoAlgorithm::A256GCM, None);
         // TODO: validate derived pub from priv key <<<
@@ -1206,13 +863,10 @@
     fn send_receive_didkey_multiple_recipients_test() {
         let m = Message::new()
             .from("did:key:z6MkiTBz1ymuepAQ4HEHYSF1H8quG5GLVVQR3djdX3mDooWp")
-=======
->>>>>>> a6e2130e
             .to(&[
                 "did:key:z6MkjchhfUsD6mmvni8mCdXHw216Xrm9bQe2mBH1P5RDjVJG",
                 "did:key:z6MknGc3ocHs3zdPiJbnaaqDi58NGb4pk1Sp9WxWufuXSdxf",
             ])
-<<<<<<< HEAD
             .as_jwe(&CryptoAlgorithm::XC20P, None);
         let KeyPairSet {
             alice_private,
@@ -1223,19 +877,6 @@
             .from_base58()
             .unwrap();
         let jwe = m.seal(&alice_private, None);
-=======
-            .as_jwe(&CryptoAlgorithm::XC20P);
-        let alice_private = "6QN8DfuN9hjgHgPvLXqgzqYE3jRRGRrmJQZkd5tL8paR"
-            .from_base58()
-            .unwrap();
-        let bobs_private = "HBTcN2MrXNRj9xF9oi8QqYyuEPv3JLLjQKuEgW9oxVKP"
-            .from_base58()
-            .unwrap();
-        let third_private = "ACa4PPJ1LnPNq1iwS33V3Akh7WtnC71WkKFZ9ccM6sX2"
-            .from_base58()
-            .unwrap();
-        let jwe = m.seal(&alice_private);
->>>>>>> a6e2130e
         assert!(jwe.is_ok());
 
         let jwe = jwe.unwrap();
@@ -1251,7 +892,6 @@
         let mediator_private = "ACa4PPJ1LnPNq1iwS33V3Akh7WtnC71WkKFZ9ccM6sX2"
             .from_base58()
             .unwrap();
-<<<<<<< HEAD
         let KeyPairSet {
             alice_private,
             bobs_private,
@@ -1266,21 +906,6 @@
                 None,
                 "did:key:z6MknGc3ocHs3zdPiJbnaaqDi58NGb4pk1Sp9WxWufuXSdxf",
                 None,
-=======
-        let alice_private = "6QN8DfuN9hjgHgPvLXqgzqYE3jRRGRrmJQZkd5tL8paR"
-            .from_base58()
-            .unwrap();
-        let bobs_private = "HBTcN2MrXNRj9xF9oi8QqYyuEPv3JLLjQKuEgW9oxVKP"
-            .from_base58()
-            .unwrap();
-        let sealed = Message::new()
-            .from("did:key:z6MkiTBz1ymuepAQ4HEHYSF1H8quG5GLVVQR3djdX3mDooWp")
-            .to(&["did:key:z6MkjchhfUsD6mmvni8mCdXHw216Xrm9bQe2mBH1P5RDjVJG"])
-            .as_jwe(&CryptoAlgorithm::XC20P)
-            .routed_by(
-                &alice_private,
-                "did:key:z6MknGc3ocHs3zdPiJbnaaqDi58NGb4pk1Sp9WxWufuXSdxf",
->>>>>>> a6e2130e
             );
         assert!(sealed.is_ok());
 
@@ -1298,13 +923,9 @@
 
         let bob_received = Message::receive(
             &String::from_utf8_lossy(&message_to_forward.payload),
-<<<<<<< HEAD
             Some(&bobs_private),
             None,
             None,
-=======
-            &bobs_private,
->>>>>>> a6e2130e
         );
         assert!(bob_received.is_ok());
     }
