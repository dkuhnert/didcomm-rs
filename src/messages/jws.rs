use crate::{
    helpers::create_fallback_getter,
    messages::helpers::{serialization_base64_buffer, serialization_base64_jwm_header},
    Jwk,
    JwmHeader,
};

/// Signature data for [JWS](https://datatracker.ietf.org/doc/html/rfc7515) envelopes.
/// They can be used per recipient in [General JWS JSON](https://datatracker.ietf.org/doc/html/rfc7515#section-7.2.1),
/// triggered by using [`.as_jws`][crate::Message::as_jws()] or as a single signature for the entire JWS in
/// [Flattened JWS JSON](https://datatracker.ietf.org/doc/html/rfc7515#section-7.2.2), triggered by
/// [`.as_flat_jws`][crate::Message::as_flat_jws()].
#[derive(Serialize, Deserialize, Debug, Clone)]
pub struct Signature {
    /// integrity protected header elements
    #[serde(default)]
    #[serde(skip_serializing_if = "Option::is_none")]
    #[serde(with = "serialization_base64_jwm_header")]
    pub protected: Option<JwmHeader>,

    /// header elements that are not integrity protected
    #[serde(skip_serializing_if = "Option::is_none")]
    pub header: Option<JwmHeader>,

    /// signature computed over protected header elements
    #[serde(default)]
    #[serde(with = "serialization_base64_buffer")]
    pub signature: Vec<u8>,
}

impl Signature {
    /// Creates a new `Signature` that can be used in JWS `signatures` property or
    /// as top-level (flattened) property in flattened JWS JSON serialization.
    ///
    /// # Arguments
    ///
    /// * `protected` - JWM header protected by signing
    ///
    /// * `header` - JWM header not protected by signing
    ///
    /// * `signature` - signature over JWS payload and protected header
    pub fn new(
        protected: Option<JwmHeader>,
        header: Option<JwmHeader>,
        signature: Vec<u8>,
    ) -> Self {
        Signature {
            protected,
            header,
            signature,
        }
    }

    create_fallback_getter!(header, protected, alg, String);

    create_fallback_getter!(header, protected, cty, String);

    create_fallback_getter!(header, protected, enc, String);

    create_fallback_getter!(header, protected, epk, Jwk);

    create_fallback_getter!(header, protected, jku, String);

    create_fallback_getter!(header, protected, jwk, Jwk);

    create_fallback_getter!(header, protected, kid, String);

    create_fallback_getter!(header, protected, skid, String);
}

/// A struct to generate and serialize [JWS](https://datatracker.ietf.org/doc/html/rfc7515)
/// envelopes for DIDComm messages.
#[derive(Serialize, Deserialize, Debug)]
pub struct Jws {
    /// base64 encoded payload of the JWS
    pub payload: String,

    /// Top-level signature for flat JWS JSON messages.
    /// Will be ignored if `signatures` is not `None`
    #[serde(flatten)]
    #[serde(skip_serializing_if = "Option::is_none")]
    pub signature: Option<Signature>,

    /// Pre-recipient signatures for flat JWS JSON messages.
    /// If not `None`, will be preferred over `signature`.
    #[serde(skip_serializing_if = "Option::is_none")]
    pub signatures: Option<Vec<Signature>>,
}

impl Jws {
    /// Creates a new [general JWS](https://datatracker.ietf.org/doc/html/rfc7515#section-7.2.1)
    /// object with signature values per recipient.
    ///
    /// # Arguments
    ///
    /// * `payload` - payload with encoded data
    ///
    /// * `signatures` - signature values per recipient
    pub fn new(payload: String, signatures: Vec<Signature>) -> Self {
        Jws {
            payload,
            signature: None,
            signatures: Some(signatures),
        }
    }

    /// Creates a new [flattened JWS](https://datatracker.ietf.org/doc/html/rfc7515#section-7.2.2)
    /// object with signature information on JWS' top level.
    ///
    /// # Arguments
    ///
    /// * `payload` - payload with encoded data
    ///
    /// * `signatures_value` - signature value that is used on JWS top-level
    pub fn new_flat(payload: String, signature_value: Signature) -> Self {
        Jws {
            payload,
<<<<<<< HEAD
            signature: Some(signature_value),
            signatures: None,
=======
            protected: None,
            header: header,
            signature,
>>>>>>> a6e2130e
        }
    }
}<|MERGE_RESOLUTION|>--- conflicted
+++ resolved
@@ -1,8 +1,7 @@
 use crate::{
     helpers::create_fallback_getter,
     messages::helpers::{serialization_base64_buffer, serialization_base64_jwm_header},
-    Jwk,
-    JwmHeader,
+    Jwk, JwmHeader,
 };
 
 /// Signature data for [JWS](https://datatracker.ietf.org/doc/html/rfc7515) envelopes.
@@ -115,14 +114,8 @@
     pub fn new_flat(payload: String, signature_value: Signature) -> Self {
         Jws {
             payload,
-<<<<<<< HEAD
             signature: Some(signature_value),
             signatures: None,
-=======
-            protected: None,
-            header: header,
-            signature,
->>>>>>> a6e2130e
         }
     }
 }