--- conflicted
+++ resolved
@@ -139,13 +139,8 @@
         let jwe: Jwe = serde_json::from_str(&jwe_string)?;
         assert!(&jwe.tag.is_some());
         let s = Message::decrypt(
-<<<<<<< HEAD
             jwe_string.as_bytes(),
             CryptoAlgorithm::XC20P.decryptor(),
-=======
-            &jwe_string.as_bytes(),
-            CryptoAlgorithm::XC20P.decrypter(),
->>>>>>> b06a8f48
             key,
         )?;
         let received_payload = &s.get_body()?;
@@ -168,13 +163,8 @@
         let jwe = m.encrypt(CryptoAlgorithm::A256GCM.encryptor(), key);
         assert!(&jwe.is_ok());
         let s = Message::decrypt(
-<<<<<<< HEAD
             jwe.unwrap().as_bytes(),
             CryptoAlgorithm::A256GCM.decryptor(),
-=======
-            &jwe.unwrap().as_bytes(),
-            CryptoAlgorithm::A256GCM.decrypter(),
->>>>>>> b06a8f48
             key,
         )?;
         let received_payload = &s.get_body()?;
