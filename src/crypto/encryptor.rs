<<<<<<< HEAD
use std::convert::TryFrom;

=======
>>>>>>> a6e2130e
use super::*;
use std::convert::TryFrom;

/// Pluggable closure generator enum, which creates instance of crypto function
///     based on selected algorithm types.
/// # Attention:
/// Immutable by design and should be instance per invocation to make sure no
///     sensitive data is been stored in memory longer than necessary.
/// Underlying algorithms are implemented by Rust-crypto crate family.
///
/// Allowed (and implemented) cryptographical algorithms (JWA).
/// According to [spec](https://identity.foundation/didcomm-messaging/spec/#sender-authenticated-encryption)
#[derive(Copy, Clone)]
pub enum CryptoAlgorithm {
    XC20P,
    A256GCM,
    A256CBC,
}

impl Cypher for CryptoAlgorithm {
    /// Generates + invokes crypto of `SymmetricCypherMethod` which performs encryption.
    /// Algorithm selected is based on struct's `CryptoAlgorithm` property.
    fn encryptor(&self) -> SymmetricCypherMethod {
        match self {
            CryptoAlgorithm::XC20P => Box::new(
<<<<<<< HEAD
                |nonce: &[u8], key: &[u8], message: &[u8], aad: &[u8]| -> Result<Vec<u8>, Error> {
                    check_nonce(nonce, 24)?;
                    use chacha20poly1305::{
                        aead::{Aead, NewAead, Payload},
                        XChaCha20Poly1305,
                        XNonce,
                    };
                    let nonce = XNonce::from_slice(nonce);
                    let aead = XChaCha20Poly1305::new(key.into());
                    aead.encrypt(nonce, Payload { msg: message, aad })
=======
                |nonce: &[u8], key: &[u8], message: &[u8]| -> Result<Vec<u8>, Error> {
                    check_nonce(nonce, 24)?;
                    use chacha20poly1305::{
                        aead::{Aead, NewAead},
                        XChaCha20Poly1305, XNonce,
                    };
                    let nonce = XNonce::from_slice(nonce);
                    let aead = XChaCha20Poly1305::new(key.into());
                    aead.encrypt(nonce, message)
>>>>>>> a6e2130e
                        .map_err(|e| Error::Generic(e.to_string()))
                },
            ),
            CryptoAlgorithm::A256GCM => Box::new(
<<<<<<< HEAD
                |nonce: &[u8], key: &[u8], message: &[u8], aad: &[u8]| -> Result<Vec<u8>, Error> {
                    check_nonce(nonce, 12)?;
                    use aes_gcm::{
                        aead::{generic_array::GenericArray, Aead, NewAead, Payload},
=======
                |nonce: &[u8], key: &[u8], message: &[u8]| -> Result<Vec<u8>, Error> {
                    check_nonce(nonce, 12)?;
                    use aes_gcm::{
                        aead::{generic_array::GenericArray, Aead, NewAead},
>>>>>>> a6e2130e
                        Aes256Gcm,
                    };
                    let nonce = GenericArray::from_slice(&nonce[..12]);
                    let aead = Aes256Gcm::new(GenericArray::from_slice(key));
<<<<<<< HEAD
                    aead.encrypt(nonce, Payload { msg: message, aad })
                        .map_err(|e| Error::Generic(e.to_string()))
                },
            ),
=======
                    aead.encrypt(nonce, message)
                        .map_err(|e| Error::Generic(e.to_string()))
                },
            ),
            CryptoAlgorithm::A256CBC => Box::new(
                |nonce: &[u8], key: &[u8], message: &[u8]| -> Result<Vec<u8>, Error> {
                    if key.len() != 32 {
                        return Err(Error::InvalidKeySize(
                            "expected 256 bit (32 byte) key".into(),
                        ));
                    }
                    if nonce.len() != 16 {
                        return Err(Error::InvalidKeySize("expected 16 bytes nonce".into()));
                    }
                    use arrayref::array_ref;
                    use libaes::Cipher;
                    let aead = Cipher::new_256(array_ref!(key, 0, 32));
                    Ok(aead.cbc_encrypt(nonce, message))
                },
            ),
>>>>>>> a6e2130e
        }
    }

    /// Generates + invokes crypto of `SymmetricCypherMethod` which performs decryption.
    /// Algorithm selected is based on struct's `CryptoAlgorithm` property.
    fn decrypter(&self) -> SymmetricCypherMethod {
        match self {
            CryptoAlgorithm::XC20P => Box::new(
<<<<<<< HEAD
                |nonce: &[u8], key: &[u8], message: &[u8], aad: &[u8]| -> Result<Vec<u8>, Error> {
                    check_nonce(nonce, 24)?;
                    use chacha20poly1305::{
                        aead::{Aead, NewAead, Payload},
                        XChaCha20Poly1305,
                        XNonce,
                    };
                    let aead = XChaCha20Poly1305::new(key.into());
                    let nonce = XNonce::from_slice(nonce);
                    aead.decrypt(nonce, Payload { msg: message, aad })
=======
                |nonce: &[u8], key: &[u8], message: &[u8]| -> Result<Vec<u8>, Error> {
                    check_nonce(nonce, 24)?;
                    use chacha20poly1305::{
                        aead::{Aead, NewAead},
                        XChaCha20Poly1305, XNonce,
                    };
                    let aead = XChaCha20Poly1305::new(key.into());
                    let nonce = XNonce::from_slice(&nonce);
                    aead.decrypt(nonce, message)
>>>>>>> a6e2130e
                        .map_err(|e| Error::Generic(e.to_string()))
                },
            ),
            CryptoAlgorithm::A256GCM => Box::new(
<<<<<<< HEAD
                |nonce: &[u8], key: &[u8], message: &[u8], aad: &[u8]| -> Result<Vec<u8>, Error> {
                    check_nonce(nonce, 12)?;
                    use aes_gcm::{
                        aead::{generic_array::GenericArray, Aead, NewAead, Payload},
=======
                |nonce: &[u8], key: &[u8], message: &[u8]| -> Result<Vec<u8>, Error> {
                    check_nonce(nonce, 12)?;
                    use aes_gcm::{
                        aead::{generic_array::GenericArray, Aead, NewAead},
>>>>>>> a6e2130e
                        Aes256Gcm,
                    };
                    let nonce = GenericArray::from_slice(&nonce[..12]);
                    let aead = Aes256Gcm::new(GenericArray::from_slice(key));
<<<<<<< HEAD
                    aead.decrypt(nonce, Payload { msg: message, aad })
                        .map_err(|e| Error::Generic(e.to_string()))
                },
            ),
=======
                    aead.decrypt(nonce, message)
                        .map_err(|e| Error::Generic(e.to_string()))
                },
            ),
            CryptoAlgorithm::A256CBC => {
                todo!()
            }
>>>>>>> a6e2130e
        }
    }

    /// Not implemented - no use case atm...
    fn asymmetric_encryptor(&self) -> AsymmetricCypherMethod {
        match self {
            CryptoAlgorithm::XC20P => {
                todo!()
            }
            CryptoAlgorithm::A256GCM => {
                todo!()
            }
            CryptoAlgorithm::A256CBC => {
                todo!()
            }
        }
    }
}

impl TryFrom<&String> for CryptoAlgorithm {
    type Error = Error;
<<<<<<< HEAD
    fn try_from(incoming: &String) -> Result<Self, Error> {
        match &incoming[..] {
            "ECDH-1PU+A256KW" => Ok(Self::A256GCM),
            "ECDH-1PU+XC20PKW" => Ok(Self::XC20P),
            _ => Err(Error::JweParseError),
=======
    fn try_from(incomming: &String) -> Result<Self, Error> {
        match &incomming[..] {
            "A256GCM" => Ok(Self::A256GCM),
            "ECDH-ES+A256KW" | "XC20P" => Ok(Self::XC20P),
            _ => return Err(Error::JweParseError),
>>>>>>> a6e2130e
        }
    }
}

// inner helper function
fn check_nonce(nonce: &[u8], expected_len: usize) -> Result<(), Error> {
    if nonce.len() < expected_len {
        return Err(Error::PlugCryptoFailure);
    }
    Ok(())
}

#[cfg(test)]
mod batteries_tests {
    use super::*;
    use crate::{Jwe, Message};

    #[test]
    fn xc20p_test() -> Result<(), Error> {
        // Arrange
        let payload = r#"{"test":"message's body - can be anything..."}"#;
        let m = Message::new()
            .as_jwe(&CryptoAlgorithm::XC20P, None) // Set jwe header manually - should be preceded by key properties
            .body(payload);
        let original_header = m.jwm_header.clone();
        let key = b"super duper key 32 bytes long!!!";
        // Act
<<<<<<< HEAD
        let jwe_string_result = m.encrypt(CryptoAlgorithm::XC20P.encryptor(), key);
        assert!(&jwe_string_result.is_ok());
        let jwe_string = jwe_string_result?;
        let jwe: Jwe = serde_json::from_str(&jwe_string)?;
        assert!(&jwe.tag.is_some());
        let s = Message::decrypt(
            jwe_string.as_bytes(),
            CryptoAlgorithm::XC20P.decrypter(),
            key,
        )?;
        let received_payload = &s.get_body()?;
        // Assert
=======
        let jwe = m.encrypt(CryptoAlgorithm::XC20P.encryptor(), key);
        assert!(&jwe.is_ok());
        let s = Message::decrypt(
            &jwe.unwrap().as_bytes(),
            CryptoAlgorithm::XC20P.decryptor(),
            key,
        )?;
        let received_payload = &String::from_utf8(s.get_body()?.as_ref().to_vec())?; // Here we know it's a String, but could be anything really.
                                                                                     // Assert
>>>>>>> a6e2130e
        assert_eq!(s.jwm_header, original_header);
        assert_eq!(payload, received_payload);
        Ok(())
    }

    #[test]
    fn a256gcm_test() -> Result<(), Error> {
        // Arrange
        let payload = r#"{"example":"message's body - can be anything..."}"#;
        let m = Message::new()
            .as_jwe(&CryptoAlgorithm::A256GCM, None) // Set jwe header manually - should be preceded by key properties
            .body(payload);
        let original_header = m.jwm_header.clone();
        let key = b"super duper key 32 bytes long!!!";
        // Act
        let jwe = m.encrypt(CryptoAlgorithm::A256GCM.encryptor(), key);
        assert!(&jwe.is_ok());
        let s = Message::decrypt(
<<<<<<< HEAD
            jwe.unwrap().as_bytes(),
            CryptoAlgorithm::A256GCM.decrypter(),
            key,
        )?;
        let received_payload = &s.get_body()?;
        // Assert
=======
            &jwe.unwrap().as_bytes(),
            CryptoAlgorithm::A256GCM.decryptor(),
            key,
        )?;
        let received_payload = &String::from_utf8(s.get_body()?.as_ref().to_vec())?; // I know it's a String, but could be anything really.
                                                                                     // Assert
>>>>>>> a6e2130e
        assert_eq!(s.jwm_header, original_header);
        assert_eq!(payload, received_payload);
        Ok(())
    }
}<|MERGE_RESOLUTION|>--- conflicted
+++ resolved
@@ -1,10 +1,6 @@
-<<<<<<< HEAD
 use std::convert::TryFrom;
 
-=======
->>>>>>> a6e2130e
 use super::*;
-use std::convert::TryFrom;
 
 /// Pluggable closure generator enum, which creates instance of crypto function
 ///     based on selected algorithm types.
@@ -28,7 +24,6 @@
     fn encryptor(&self) -> SymmetricCypherMethod {
         match self {
             CryptoAlgorithm::XC20P => Box::new(
-<<<<<<< HEAD
                 |nonce: &[u8], key: &[u8], message: &[u8], aad: &[u8]| -> Result<Vec<u8>, Error> {
                     check_nonce(nonce, 24)?;
                     use chacha20poly1305::{
@@ -39,48 +34,24 @@
                     let nonce = XNonce::from_slice(nonce);
                     let aead = XChaCha20Poly1305::new(key.into());
                     aead.encrypt(nonce, Payload { msg: message, aad })
-=======
-                |nonce: &[u8], key: &[u8], message: &[u8]| -> Result<Vec<u8>, Error> {
-                    check_nonce(nonce, 24)?;
-                    use chacha20poly1305::{
-                        aead::{Aead, NewAead},
-                        XChaCha20Poly1305, XNonce,
-                    };
-                    let nonce = XNonce::from_slice(nonce);
-                    let aead = XChaCha20Poly1305::new(key.into());
-                    aead.encrypt(nonce, message)
->>>>>>> a6e2130e
                         .map_err(|e| Error::Generic(e.to_string()))
                 },
             ),
             CryptoAlgorithm::A256GCM => Box::new(
-<<<<<<< HEAD
                 |nonce: &[u8], key: &[u8], message: &[u8], aad: &[u8]| -> Result<Vec<u8>, Error> {
                     check_nonce(nonce, 12)?;
                     use aes_gcm::{
                         aead::{generic_array::GenericArray, Aead, NewAead, Payload},
-=======
-                |nonce: &[u8], key: &[u8], message: &[u8]| -> Result<Vec<u8>, Error> {
-                    check_nonce(nonce, 12)?;
-                    use aes_gcm::{
-                        aead::{generic_array::GenericArray, Aead, NewAead},
->>>>>>> a6e2130e
                         Aes256Gcm,
                     };
                     let nonce = GenericArray::from_slice(&nonce[..12]);
                     let aead = Aes256Gcm::new(GenericArray::from_slice(key));
-<<<<<<< HEAD
                     aead.encrypt(nonce, Payload { msg: message, aad })
                         .map_err(|e| Error::Generic(e.to_string()))
                 },
             ),
-=======
-                    aead.encrypt(nonce, message)
-                        .map_err(|e| Error::Generic(e.to_string()))
-                },
-            ),
             CryptoAlgorithm::A256CBC => Box::new(
-                |nonce: &[u8], key: &[u8], message: &[u8]| -> Result<Vec<u8>, Error> {
+                |nonce: &[u8], key: &[u8], message: &[u8], _aad: &[u8]| -> Result<Vec<u8>, Error> {
                     if key.len() != 32 {
                         return Err(Error::InvalidKeySize(
                             "expected 256 bit (32 byte) key".into(),
@@ -95,7 +66,6 @@
                     Ok(aead.cbc_encrypt(nonce, message))
                 },
             ),
->>>>>>> a6e2130e
         }
     }
 
@@ -104,7 +74,6 @@
     fn decrypter(&self) -> SymmetricCypherMethod {
         match self {
             CryptoAlgorithm::XC20P => Box::new(
-<<<<<<< HEAD
                 |nonce: &[u8], key: &[u8], message: &[u8], aad: &[u8]| -> Result<Vec<u8>, Error> {
                     check_nonce(nonce, 24)?;
                     use chacha20poly1305::{
@@ -115,50 +84,25 @@
                     let aead = XChaCha20Poly1305::new(key.into());
                     let nonce = XNonce::from_slice(nonce);
                     aead.decrypt(nonce, Payload { msg: message, aad })
-=======
-                |nonce: &[u8], key: &[u8], message: &[u8]| -> Result<Vec<u8>, Error> {
-                    check_nonce(nonce, 24)?;
-                    use chacha20poly1305::{
-                        aead::{Aead, NewAead},
-                        XChaCha20Poly1305, XNonce,
-                    };
-                    let aead = XChaCha20Poly1305::new(key.into());
-                    let nonce = XNonce::from_slice(&nonce);
-                    aead.decrypt(nonce, message)
->>>>>>> a6e2130e
                         .map_err(|e| Error::Generic(e.to_string()))
                 },
             ),
             CryptoAlgorithm::A256GCM => Box::new(
-<<<<<<< HEAD
                 |nonce: &[u8], key: &[u8], message: &[u8], aad: &[u8]| -> Result<Vec<u8>, Error> {
                     check_nonce(nonce, 12)?;
                     use aes_gcm::{
                         aead::{generic_array::GenericArray, Aead, NewAead, Payload},
-=======
-                |nonce: &[u8], key: &[u8], message: &[u8]| -> Result<Vec<u8>, Error> {
-                    check_nonce(nonce, 12)?;
-                    use aes_gcm::{
-                        aead::{generic_array::GenericArray, Aead, NewAead},
->>>>>>> a6e2130e
                         Aes256Gcm,
                     };
                     let nonce = GenericArray::from_slice(&nonce[..12]);
                     let aead = Aes256Gcm::new(GenericArray::from_slice(key));
-<<<<<<< HEAD
                     aead.decrypt(nonce, Payload { msg: message, aad })
-                        .map_err(|e| Error::Generic(e.to_string()))
-                },
-            ),
-=======
-                    aead.decrypt(nonce, message)
                         .map_err(|e| Error::Generic(e.to_string()))
                 },
             ),
             CryptoAlgorithm::A256CBC => {
                 todo!()
             }
->>>>>>> a6e2130e
         }
     }
 
@@ -180,19 +124,11 @@
 
 impl TryFrom<&String> for CryptoAlgorithm {
     type Error = Error;
-<<<<<<< HEAD
     fn try_from(incoming: &String) -> Result<Self, Error> {
         match &incoming[..] {
             "ECDH-1PU+A256KW" => Ok(Self::A256GCM),
             "ECDH-1PU+XC20PKW" => Ok(Self::XC20P),
             _ => Err(Error::JweParseError),
-=======
-    fn try_from(incomming: &String) -> Result<Self, Error> {
-        match &incomming[..] {
-            "A256GCM" => Ok(Self::A256GCM),
-            "ECDH-ES+A256KW" | "XC20P" => Ok(Self::XC20P),
-            _ => return Err(Error::JweParseError),
->>>>>>> a6e2130e
         }
     }
 }
@@ -220,7 +156,6 @@
         let original_header = m.jwm_header.clone();
         let key = b"super duper key 32 bytes long!!!";
         // Act
-<<<<<<< HEAD
         let jwe_string_result = m.encrypt(CryptoAlgorithm::XC20P.encryptor(), key);
         assert!(&jwe_string_result.is_ok());
         let jwe_string = jwe_string_result?;
@@ -233,17 +168,6 @@
         )?;
         let received_payload = &s.get_body()?;
         // Assert
-=======
-        let jwe = m.encrypt(CryptoAlgorithm::XC20P.encryptor(), key);
-        assert!(&jwe.is_ok());
-        let s = Message::decrypt(
-            &jwe.unwrap().as_bytes(),
-            CryptoAlgorithm::XC20P.decryptor(),
-            key,
-        )?;
-        let received_payload = &String::from_utf8(s.get_body()?.as_ref().to_vec())?; // Here we know it's a String, but could be anything really.
-                                                                                     // Assert
->>>>>>> a6e2130e
         assert_eq!(s.jwm_header, original_header);
         assert_eq!(payload, received_payload);
         Ok(())
@@ -262,21 +186,12 @@
         let jwe = m.encrypt(CryptoAlgorithm::A256GCM.encryptor(), key);
         assert!(&jwe.is_ok());
         let s = Message::decrypt(
-<<<<<<< HEAD
             jwe.unwrap().as_bytes(),
             CryptoAlgorithm::A256GCM.decrypter(),
             key,
         )?;
         let received_payload = &s.get_body()?;
         // Assert
-=======
-            &jwe.unwrap().as_bytes(),
-            CryptoAlgorithm::A256GCM.decryptor(),
-            key,
-        )?;
-        let received_payload = &String::from_utf8(s.get_body()?.as_ref().to_vec())?; // I know it's a String, but could be anything really.
-                                                                                     // Assert
->>>>>>> a6e2130e
         assert_eq!(s.jwm_header, original_header);
         assert_eq!(payload, received_payload);
         Ok(())
