--- conflicted
+++ resolved
@@ -3,12 +3,7 @@
 use super::*;
 
 /// Signature related batteries for DIDComm.
-<<<<<<< HEAD
-/// Implementation of all algorithms required by [spec](https://identity.foundation/didcomm-messaging/spec/#algorithms)
-=======
 /// Implementation of all algorithms required by (spec)[https://identity.foundation/didcomm-messaging/spec/#algorithms]
-///
->>>>>>> a6e2130e
 #[derive(Debug, Clone)]
 pub enum SignatureAlgorithm {
     /// `ed25519` signature
@@ -43,11 +38,7 @@
             SignatureAlgorithm::Es256 => {
                 Box::new(|key: &[u8], message: &[u8]| -> Result<Vec<u8>, Error> {
                     use p256::ecdsa::{signature::Signer, Signature, SigningKey};
-<<<<<<< HEAD
-                    let sk = SigningKey::new(key)?;
-=======
                     let sk = SigningKey::from_bytes(key)?;
->>>>>>> a6e2130e
                     let signature: Signature = sk.sign(message);
                     Ok(signature.as_ref().to_vec())
                 })
@@ -55,12 +46,8 @@
             SignatureAlgorithm::Es256k => {
                 Box::new(|key: &[u8], message: &[u8]| -> Result<Vec<u8>, Error> {
                     use k256::ecdsa::{signature::Signer, Signature, SigningKey};
-<<<<<<< HEAD
-                    let sk = SigningKey::new(key).map_err(|e| Error::Generic(e.to_string()))?;
-=======
                     let sk =
                         SigningKey::from_bytes(key).map_err(|e| Error::Generic(e.to_string()))?;
->>>>>>> a6e2130e
                     let signature: Signature = sk.sign(message);
                     Ok(signature.as_ref().to_vec())
                 })
@@ -89,26 +76,16 @@
             ),
             SignatureAlgorithm::Es256 => Box::new(
                 |key: &[u8], message: &[u8], signature: &[u8]| -> Result<bool, Error> {
-<<<<<<< HEAD
-                    use p256::ecdsa::{signature::Verifier, Signature, VerifyKey};
-                    let key = VerifyKey::new(key)?;
-=======
                     use p256::ecdsa::{signature::Verifier, Signature, VerifyingKey};
                     let key = VerifyingKey::from_sec1_bytes(key)?;
->>>>>>> a6e2130e
                     let s = Signature::try_from(signature)?;
                     Ok(key.verify(message, &s).is_ok())
                 },
             ),
             SignatureAlgorithm::Es256k => Box::new(
                 |key: &[u8], message: &[u8], signature: &[u8]| -> Result<bool, Error> {
-<<<<<<< HEAD
-                    use k256::ecdsa::{signature::Verifier, Signature, VerifyKey};
-                    let vk = VerifyKey::new(key)?;
-=======
                     use k256::ecdsa::{signature::Verifier, Signature, VerifyingKey};
                     let vk = VerifyingKey::from_sec1_bytes(key)?;
->>>>>>> a6e2130e
                     let signature = Signature::try_from(signature)?;
                     Ok(vk.verify(message, &signature).is_ok())
                 },
@@ -135,7 +112,7 @@
     use k256::{ecdsa::SigningKey, elliptic_curve::rand_core::OsRng};
     // Arrange
     let sk = SigningKey::random(&mut OsRng);
-    let vk = &sk.verify_key();
+    let vk = &sk.verifying_key();
     let m = b"this is the message we're signing in this test...";
     // Act
     let signer = SignatureAlgorithm::Es256k.signer();
